import com.typesafe.sbt.packager.docker._
import sbtcrossproject.{CrossProject, CrossType, Platform}

/// variables

val groupId = "org.scala-steward"
val projectName = "scala-steward"
val rootPkg = groupId.replace("-", "")
val gitHubOwner = "fthomas"

val moduleCrossPlatformMatrix: Map[String, List[Platform]] = Map(
  "core" -> List(JVMPlatform)
)

/// projects

lazy val root = project
  .in(file("."))
  .aggregate(core.jvm)
  .aggregate(readme)
  .settings(commonSettings)
  .settings(noPublishSettings)

lazy val core = myCrossProject("core")
  .enablePlugins(BuildInfoPlugin, JavaAppPackaging, DockerPlugin)
  .settings(dockerSettings)
  .settings(
    libraryDependencies ++= Seq(
      compilerPlugin(Dependencies.kindProjector),
      Dependencies.betterFiles,
      Dependencies.caseApp,
      Dependencies.catsEffect,
      Dependencies.circeGeneric,
      Dependencies.circeParser,
      Dependencies.circeRefined,
      Dependencies.commonsIo,
      Dependencies.fs2Core,
      Dependencies.http4sBlazeClient,
      Dependencies.http4sCirce,
      Dependencies.log4catsSlf4j,
      Dependencies.logbackClassic,
      Dependencies.refined,
      Dependencies.refinedScalacheck % Test,
      Dependencies.scalacheck % Test,
      Dependencies.scalaTest % Test
    ),
    assembly / test := {},
    buildInfoKeys := Seq[BuildInfoKey](scalaVersion, sbtVersion),
    buildInfoPackage := moduleRootPkg.value,
    initialCommands += s"""
      import ${moduleRootPkg.value}._
      import ${moduleRootPkg.value}.github.data._
      import better.files.File
      import cats.effect.ContextShift
      import cats.effect.IO
      import org.http4s.client.blaze.BlazeClientBuilder
      import scala.concurrent.ExecutionContext

      implicit val ctxShift: ContextShift[IO] = IO.contextShift(ExecutionContext.global)
    """,
    fork in run := true
  )

lazy val readme = project
  .in(file("modules/readme"))
  .enablePlugins(TutPlugin)
  .settings(commonSettings)
  .settings(noPublishSettings)
  .settings(
    fork in Tut := true,
    scalacOptions -= "-Ywarn-unused:imports",
    tutSourceDirectory := baseDirectory.value,
    tutTargetDirectory := (LocalRootProject / baseDirectory).value
  )

/// settings

def myCrossProject(name: String): CrossProject =
  CrossProject(name, file(name))(moduleCrossPlatformMatrix(name): _*)
    .crossType(CrossType.Pure)
    .withoutSuffixFor(JVMPlatform)
    .in(file(s"modules/$name"))
    .settings(
      moduleName := s"$projectName-$name",
      moduleRootPkg := s"$rootPkg.$name"
    )
    .settings(commonSettings)
    // workaround for https://github.com/portable-scala/sbt-crossproject/issues/74
    .settings(Seq(Compile, Test).flatMap(inConfig(_) {
      unmanagedResourceDirectories ++= {
        unmanagedSourceDirectories.value
          .map(src => (src / ".." / "resources").getCanonicalFile)
          .filterNot(unmanagedResourceDirectories.value.contains)
          .distinct
      }
    }))

lazy val commonSettings = Def.settings(
  compileSettings,
  metadataSettings,
  scaladocSettings
)

lazy val compileSettings = Def.settings(
  doctestTestFramework := DoctestTestFramework.ScalaTest
)

lazy val metadataSettings = Def.settings(
  name := projectName,
  organization := groupId,
  homepage := Some(url(s"https://github.com/$gitHubOwner/$projectName")),
  startYear := Some(2018),
  licenses := List("Apache-2.0" -> url("http://www.apache.org/licenses/LICENSE-2.0")),
  headerLicense := Some(HeaderLicense.ALv2("2018", s"$projectName contributors")),
  developers := List(
    Developer(
      id = "fthomas",
      name = "Frank S. Thomas",
      email = "",
      url(s"https://github.com/fthomas")
    )
  )
)

lazy val dockerSettings = Def.settings(
  dockerCommands := Seq(
    Cmd("FROM", "openjdk:8"),
    ExecCmd("RUN", "apt-get", "update"),
    ExecCmd("RUN", "apt-get", "install", "-y", "apt-transport-https", "firejail"),
    ExecCmd(
      "RUN",
      "sh",
      "-c",
      """echo \"deb https://dl.bintray.com/sbt/debian /\" | tee -a /etc/apt/sources.list.d/sbt.list"""
    ),
    ExecCmd(
      "RUN",
      "apt-key",
      "adv",
      "--keyserver",
      "hkp://keyserver.ubuntu.com:80",
      "--recv",
      "2EE0EA64E40A89B84B2DF73499E82A75642AC823"
    ),
    ExecCmd("RUN", "apt-get", "update"),
    ExecCmd("RUN", "apt-get", "install", "-y", "sbt"),
    Cmd("WORKDIR", "/opt/docker"),
    Cmd("ADD", "opt", "/opt"),
    ExecCmd("ENTRYPOINT", "/opt/docker/bin/scala-steward"),
    ExecCmd("CMD", "")
  )
)

lazy val noPublishSettings = Def.settings(
  skip in publish := true
)

lazy val scaladocSettings = Def.settings()

/// setting keys

lazy val moduleRootPkg = settingKey[String]("")
moduleRootPkg := rootPkg

/// commands

def addCommandsAlias(name: String, cmds: Seq[String]) =
  addCommandAlias(name, cmds.mkString(";", ";", ""))

addCommandsAlias(
  "validate",
  Seq(
    "clean",
    "headerCheck",
    "scalafmtCheck",
    "scalafmtSbtCheck",
    "test:scalafmtCheck",
    "coverage",
    "test",
    "coverageReport",
    "doc",
    "readme/tut",
    "package",
    "packageSrc",
    "core/assembly"
  )
)

addCommandsAlias(
  "fmt",
  Seq(
    "headerCreate",
    "scalafmt",
    "test:scalafmt",
    "scalafmtSbt"
  )
)

addCommandAlias(
  "runSteward", {
    val home = System.getenv("HOME")
    Seq(
      Seq("core/run"),
      Seq("--workspace", s"$home/code/$projectName/workspace"),
      Seq("--repos-file", s"$home/code/$projectName/repos.md"),
      Seq("--git-author-name", "Scala steward"),
      Seq("--git-author-email", s"me@$projectName.org"),
      Seq("--github-api-host", "https://api.github.com"),
      Seq("--github-login", projectName),
<<<<<<< HEAD
      Seq("--git-ask-pass", s"$home/.github/askpass/$projectName.sh")
=======
      Seq("--git-ask-pass", s"$home/.github/askpass/$projectName.sh"),
      Seq("--sign-commits"),
      Seq("--whitelist", s"$home/.cache/coursier"),
      Seq("--whitelist", s"$home/.coursier"),
      Seq("--whitelist", s"$home/.ivy2"),
      Seq("--whitelist", s"$home/.sbt"),
      Seq("--whitelist", s"$home/.scio-ideaPluginIC")
>>>>>>> d0bbf2e2
    ).flatten.mkString(" ")
  }
)<|MERGE_RESOLUTION|>--- conflicted
+++ resolved
@@ -207,9 +207,6 @@
       Seq("--git-author-email", s"me@$projectName.org"),
       Seq("--github-api-host", "https://api.github.com"),
       Seq("--github-login", projectName),
-<<<<<<< HEAD
-      Seq("--git-ask-pass", s"$home/.github/askpass/$projectName.sh")
-=======
       Seq("--git-ask-pass", s"$home/.github/askpass/$projectName.sh"),
       Seq("--sign-commits"),
       Seq("--whitelist", s"$home/.cache/coursier"),
@@ -217,7 +214,6 @@
       Seq("--whitelist", s"$home/.ivy2"),
       Seq("--whitelist", s"$home/.sbt"),
       Seq("--whitelist", s"$home/.scio-ideaPluginIC")
->>>>>>> d0bbf2e2
     ).flatten.mkString(" ")
   }
 )