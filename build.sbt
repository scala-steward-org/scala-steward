--- conflicted
+++ resolved
@@ -22,14 +22,9 @@
   "mill-plugin" -> List(JVMPlatform)
 )
 
-<<<<<<< HEAD
-val Scala212 = "2.12.16"
-val Scala213 = "2.13.8"
-val Scala3 = "3.2.1"
-=======
 val Scala212 = "2.12.17"
 val Scala213 = "2.13.10"
->>>>>>> 7de5efa8
+val Scala3 = "3.2.1"
 
 /// sbt-github-actions configuration
 
