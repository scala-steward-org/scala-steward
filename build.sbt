--- conflicted
+++ resolved
@@ -20,13 +20,8 @@
   "dummy" -> List(JVMPlatform)
 )
 
-<<<<<<< HEAD
-val Scala213 = "2.13.16"
+val Scala213 = "2.13.17"
 val Scala3 = "3.3.7"
-=======
-val Scala213 = "2.13.17"
-val Scala3 = "3.3.6"
->>>>>>> a9327468
 
 /// sbt-typelevel configuration
 
@@ -321,8 +316,7 @@
   scalacOptions ++= {
     scalaBinaryVersion.value match {
       case "2.13" =>
-        // https://github.com/scala/bug/issues/13128#issuecomment-3375870295
-        Seq("-Xsource:3-cross", "-Wconf:cat=lint-infer-any&msg=kind-polymorphic:s")
+        Seq("-Xsource:3-cross")
       case _ =>
         Nil
     }
