import com.typesafe.sbt.packager.docker.*
import sbtcrossproject.{CrossProject, CrossType, Platform}
import org.typelevel.sbt.gha.JavaSpec.Distribution.Temurin
import org.typelevel.scalacoptions.ScalacOptions

/// variables

val groupId = "org.scala-steward"
val projectName = "scala-steward"
val rootPkg = groupId.replace("-", "")
val gitHubOwner = "scala-steward-org"
val gitHubUrl = s"https://github.com/$gitHubOwner/$projectName"
val mainBranch = "main"
val gitHubUserContent = s"https://raw.githubusercontent.com/$gitHubOwner/$projectName/$mainBranch"

val moduleCrossPlatformMatrix: Map[String, List[Platform]] = Map(
  "benchmark" -> List(JVMPlatform),
  "core" -> List(JVMPlatform),
  "docs" -> List(JVMPlatform),
  "dummy" -> List(JVMPlatform)
)

val Scala213 = "2.13.15"
val Scala3 = "3.3.4"

/// sbt-typelevel configuration

ThisBuild / crossScalaVersions := Seq(Scala213, Scala3)
ThisBuild / githubWorkflowTargetTags ++= Seq("v*")
ThisBuild / githubWorkflowPublishTargetBranches := Seq(
  RefPredicate.Equals(Ref.Branch(mainBranch)),
  RefPredicate.StartsWith(Ref.Tag("v"))
)
ThisBuild / githubWorkflowPublish := Seq(
  WorkflowStep.Run(
    List("sbt ci-release"),
    name = Some("Publish JARs"),
    env = Map(
      "PGP_PASSPHRASE" -> "${{ secrets.PGP_PASSPHRASE }}",
      "PGP_SECRET" -> "${{ secrets.PGP_SECRET }}",
      "SONATYPE_PASSWORD" -> "${{ secrets.SONATYPE_PASSWORD }}",
      "SONATYPE_USERNAME" -> "${{ secrets.SONATYPE_USERNAME }}"
    )
  ),
  WorkflowStep.Run(
    List(
      "docker login -u ${{ secrets.DOCKER_USERNAME }} -p ${{ secrets.DOCKER_PASSWORD }}",
      "sbt core/Docker/publish"
    ),
    name = Some("Publish Docker image")
  )
)
ThisBuild / githubWorkflowJavaVersions := Seq("21", "17", "11").map(JavaSpec(Temurin, _))
ThisBuild / githubWorkflowBuild :=
  Seq(
    WorkflowStep.Use(
      UseRef.Public("coursier", "setup-action", "v1"),
      params = Map("apps" -> "scalafmt:3.8.3")
    ),
    WorkflowStep.Sbt(List("validate"), name = Some("Build project")),
    WorkflowStep.Use(
      ref = UseRef.Public("codecov", "codecov-action", "v4"),
      name = Some("Codecov"),
      env = Map("CODECOV_TOKEN" -> "${{ secrets.CODECOV_TOKEN }}")
    )
  )

ThisBuild / mergifyPrRules := {
  val authorCondition = MergifyCondition.Or(
    List(
      MergifyCondition.Custom("author=scala-steward"),
      MergifyCondition.Custom("author=scala-steward-dev")
    )
  )
  Seq(
    MergifyPrRule(
      "label scala-steward's PRs",
      List(authorCondition),
      List(MergifyAction.Label(List("dependency-update")))
    ),
    MergifyPrRule(
      "merge scala-steward's PRs",
      List(authorCondition) ++ mergifySuccessConditions.value,
      List(MergifyAction.Merge(Some("merge")))
    )
  )
}

/// global build settings

ThisBuild / dynverSeparator := "-"

ThisBuild / evictionErrorLevel := Level.Info

ThisBuild / tpolecatDefaultOptionsMode := {
  if (insideCI.value) org.typelevel.sbt.tpolecat.CiMode else org.typelevel.sbt.tpolecat.DevMode
}
ThisBuild / tpolecatExcludeOptions += ScalacOptions.warnUnusedPatVars // https://github.com/scala/bug/issues/13041

/// projects

lazy val root = project
  .in(file("."))
  .aggregate(benchmark.jvm, core.jvm, docs.jvm, dummy.jvm)
  .settings(commonSettings)
  .settings(noPublishSettings)

lazy val benchmark = myCrossProject("benchmark")
  .dependsOn(core)
  .enablePlugins(JmhPlugin)
  .settings(noPublishSettings)
  .settings(
    crossScalaVersions := Seq(Scala213, Scala3),
    scalacOptions -= "-Wnonunit-statement",
    coverageEnabled := false,
    unusedCompileDependencies := Set.empty
  )

lazy val core = myCrossProject("core")
  .enablePlugins(BuildInfoPlugin, JavaAppPackaging, DockerPlugin)
  .settings(dockerSettings)
  .settings(
    crossScalaVersions := Seq(Scala213, Scala3),
    libraryDependencies ++= Seq(
      Dependencies.bcprovJdk15to18,
      Dependencies.betterFiles,
      Dependencies.catsCore,
      Dependencies.catsEffect,
      Dependencies.catsParse,
      Dependencies.circeConfig,
      Dependencies.circeGeneric,
      Dependencies.circeParser,
      Dependencies.circeRefined,
      Dependencies.commonsIo,
      Dependencies.coursierCore.cross(CrossVersion.for3Use2_13),
      Dependencies.coursierSbtMaven.cross(CrossVersion.for3Use2_13),
      Dependencies.cron4sCore,
      Dependencies.decline,
      Dependencies.fs2Core,
      Dependencies.fs2Io,
      Dependencies.http4sCirce,
      Dependencies.http4sClient,
      Dependencies.http4sCore,
      Dependencies.http4sJdkhttpClient,
      Dependencies.jjwtApi,
      Dependencies.jjwtImpl % Runtime,
      Dependencies.jjwtJackson % Runtime,
      Dependencies.log4catsSlf4j,
      Dependencies.monocleCore,
      Dependencies.refined,
      Dependencies.scalacacheCaffeine,
      Dependencies.logbackClassic % Runtime,
      Dependencies.catsLaws % Test,
      Dependencies.circeLiteral % Test,
      Dependencies.disciplineMunit % Test,
      Dependencies.http4sDsl % Test,
      Dependencies.http4sEmberServer % Test,
      Dependencies.munit % Test,
      Dependencies.munitCatsEffect % Test,
      Dependencies.munitScalacheck % Test,
      Dependencies.refinedScalacheck % Test,
      Dependencies.scalacheck % Test
    ),
    assembly / test := {},
    assembly / assemblyMergeStrategy := {
      case PathList("META-INF", "versions", "9", "module-info.class") =>
        // (core / assembly) deduplicate: different file contents found in the following:
        // https/repo1.maven.org/maven2/org/jetbrains/kotlin/kotlin-stdlib/1.4.20/kotlin-stdlib-1.4.20.jar:META-INF/versions/9/module-info.class
        // https/repo1.maven.org/maven2/org/tukaani/xz/1.9/xz-1.9.jar:META-INF/versions/9/module-info.class
        MergeStrategy.first
      case PathList("module-info.class") =>
        // (core / assembly) deduplicate: different file contents found in the following:
        // https/repo1.maven.org/maven2/com/fasterxml/jackson/core/jackson-annotations/2.12.6/jackson-annotations-2.12.6.jar:module-info.class
        // https/repo1.maven.org/maven2/com/fasterxml/jackson/core/jackson-core/2.12.6/jackson-core-2.12.6.jar:module-info.class
        // https/repo1.maven.org/maven2/com/fasterxml/jackson/core/jackson-databind/2.12.6.1/jackson-databind-2.12.6.1.jar:module-info.class
        MergeStrategy.discard
      case PathList("META-INF", "sisu", "javax.inject.Named") =>
        // (core / assembly) deduplicate: different file contents found in the following:
        // https/repo1.maven.org/maven2/org/codehaus/plexus/plexus-archiver/4.5.0/plexus-archiver-4.5.0.jar:META-INF/sisu/javax.inject.Named
        // https/repo1.maven.org/maven2/org/codehaus/plexus/plexus-io/3.4.0/plexus-io-3.4.0.jar:META-INF/sisu/javax.inject.Named
        MergeStrategy.first
      case otherwise =>
        val defaultStrategy = (assembly / assemblyMergeStrategy).value
        defaultStrategy(otherwise)
    },
    buildInfoKeys := Seq[BuildInfoKey](
      organization,
      version,
      scalaVersion,
      scalaBinaryVersion,
      sbtVersion,
      BuildInfoKey("gitHubUrl" -> gitHubUrl),
      BuildInfoKey("gitHubUserContent" -> gitHubUserContent),
      BuildInfoKey("mainBranch" -> mainBranch),
      BuildInfoKey.map(git.gitHeadCommit) { case (k, v) => k -> v.getOrElse(mainBranch) },
      BuildInfoKey("millPluginArtifactName" -> Dependencies.scalaStewardMillPluginArtifactName),
      BuildInfoKey("millPluginVersion" -> Dependencies.scalaStewardMillPlugin.revision)
    ),
    buildInfoPackage := moduleRootPkg.value,
    initialCommands +=
<<<<<<< HEAD
      s"""|import ${moduleRootPkg.value}._
          |import ${moduleRootPkg.value}.data._
          |import ${moduleRootPkg.value}.util._
          |import better.files.File
          |import cats.effect.IO
          |import org.http4s.client.Client
          |import org.typelevel.log4cats.Logger
          |import org.typelevel.log4cats.slf4j.Slf4jLogger
          |
          |implicit val logger: Logger[IO] = Slf4jLogger.getLogger[IO]
          |""".stripMargin,
=======
      s"""import ${moduleRootPkg.value}._
         |import ${moduleRootPkg.value}.data._
         |import ${moduleRootPkg.value}.util._
         |import better.files.File
         |import cats.effect.IO
         |import org.http4s.client.Client
         |import org.typelevel.log4cats.Logger
         |import org.typelevel.log4cats.slf4j.Slf4jLogger
         |implicit val logger: Logger[IO] = Slf4jLogger.getLogger[IO]
         |""".stripMargin,
>>>>>>> dd4b2073
    // Inspired by https://stackoverflow.com/a/41978937/460387
    Test / sourceGenerators += Def.task {
      val file = (Test / sourceManaged).value / "InitialCommandsTest.scala"
      val content =
        s"""object InitialCommandsTest {
<<<<<<< HEAD
           |${initialCommands.value}
           |// prevent warnings
           |intellijThisImportIsUsed(Client); intellijThisImportIsUsed(File);
           |intellijThisImportIsUsed(Nel); intellijThisImportIsUsed(Repo);
           |intellijThisImportIsUsed(Main);
=======
           |  ${initialCommands.value.linesIterator.mkString("\n  ")}
           |  // prevent warnings
           |  intellijThisImportIsUsed(Client); intellijThisImportIsUsed(File);
           |  intellijThisImportIsUsed(Nel); intellijThisImportIsUsed(Repo);
           |  intellijThisImportIsUsed(Main);
>>>>>>> dd4b2073
           |}""".stripMargin
      IO.write(file, content)
      Seq(file)
    }.taskValue,
    run / fork := true,
    // Uncomment for remote debugging:
    // run / javaOptions += "-agentlib:jdwp=transport=dt_socket,server=y,suspend=y,address=5005",
    Test / fork := true,
    Compile / resourceGenerators += Def.task {
      val outDir = (Compile / resourceManaged).value
      def downloadPlugin(v: String): File = {
        val outFile = outDir / s"StewardPlugin_$v.scala"
        if (!outFile.exists()) {
          val u =
            s"https://raw.githubusercontent.com/scala-steward-org/sbt-plugin/main/modules/sbt-plugin-$v/src/main/scala/org/scalasteward/sbt/plugin/StewardPlugin_$v.scala"
          val content = scala.util.Using(scala.io.Source.fromURL(u))(_.mkString).get
          IO.write(outFile, content)
        }
        outFile
      }
      Seq(downloadPlugin("1_0_0"), downloadPlugin("1_3_11"))
    }.taskValue,
    unusedCompileDependenciesFilter -=
      moduleFilter(organization = Dependencies.coursierCore.organization)
  )

lazy val docs = myCrossProject("docs")
  .dependsOn(core)
  .enablePlugins(MdocPlugin)
  .settings(noPublishSettings)
  .settings(
    scalacOptions += "-Ytasty-reader",
    mdocIn := baseDirectory.value / ".." / "mdoc",
    mdocOut := (LocalRootProject / baseDirectory).value / "docs",
    mdocVariables := Map(
      "GITHUB_URL" -> gitHubUrl,
      "MAIN_BRANCH" -> mainBranch
    ),
    checkDocs := {
      val inDir = mdocIn.value.getCanonicalPath
      val outDir = mdocOut.value.getCanonicalPath
      val rootDir = (LocalRootProject / baseDirectory).value
      try git.runner.value.apply("diff", "--quiet", outDir)(rootDir, streams.value.log)
      catch {
        case t: Throwable =>
          val diff = git.runner.value.apply("diff", outDir)(rootDir, streams.value.log)
          val msg = s"""|Docs in $inDir and $outDir are out of sync.
                        |Run 'sbt docs/mdoc' and commit the changes to fix this.
                        |The diff is:
                        |$diff
                        |""".stripMargin
          throw new Throwable(msg, t)
      }
      ()
    },
    coverageEnabled := false,
    unusedCompileDependencies := Set.empty
  )

// Dummy project to receive updates from @scala-steward for this project's
// libraryDependencies.
lazy val dummy = myCrossProject("dummy")
  .disablePlugins(ExplicitDepsPlugin)
  .settings(noPublishSettings)
  .settings(
    libraryDependencies ++= Seq(
      Dependencies.millMain,
      Dependencies.scalaStewardMillPlugin
    )
  )

/// settings

def myCrossProject(name: String): CrossProject =
  CrossProject(name, file(name))(moduleCrossPlatformMatrix(name): _*)
    .crossType(CrossType.Pure)
    .withoutSuffixFor(JVMPlatform)
    .in(file(s"modules/$name"))
    .settings(
      moduleName := s"$projectName-$name",
      moduleRootPkg := s"$rootPkg.${name.replace('-', '.')}"
    )
    .settings(commonSettings)

lazy val commonSettings = Def.settings(
  compileSettings,
  metadataSettings,
  scaladocSettings
)

lazy val compileSettings = Def.settings(
  scalaVersion := Scala213,
  doctestTestFramework := DoctestTestFramework.Munit
)

lazy val metadataSettings = Def.settings(
  name := projectName,
  organization := groupId,
  homepage := Some(url(gitHubUrl)),
  startYear := Some(2018),
  licenses := List("Apache-2.0" -> url("http://www.apache.org/licenses/LICENSE-2.0")),
  scmInfo := Some(ScmInfo(homepage.value.get, s"scm:git:$gitHubUrl.git")),
  headerLicense := Some(HeaderLicense.ALv2("2018-2023", "Scala Steward contributors")),
  developers := List(
    Developer(
      id = "alejandrohdezma",
      name = "Alejandro Hernández",
      email = "",
      url = url("https://github.com/alejandrohdezma")
    ),
    Developer(
      id = "exoego",
      name = "TATSUNO Yasuhiro",
      email = "",
      url = url("https://github.com/exoego")
    ),
    Developer(
      id = "fthomas",
      name = "Frank S. Thomas",
      email = "",
      url = url("https://github.com/fthomas")
    ),
    Developer(
      id = "mzuehlke",
      name = "Marco Zühlke",
      email = "",
      url = url("https://github.com/mzuehlke")
    )
  )
)

lazy val dockerSettings = Def.settings(
  dockerBaseImage := Option(System.getenv("DOCKER_BASE_IMAGE"))
    .getOrElse("eclipse-temurin:11-alpine"),
  dockerCommands ++= {
    val curl = "curl -fL --output"
    val binDir = "/usr/local/bin"
    val sbtVer = sbtVersion.value
    val sbtTgz = s"sbt-$sbtVer.tgz"
    val installSbt = Seq(
      s"$curl $sbtTgz https://github.com/sbt/sbt/releases/download/v$sbtVer/$sbtTgz",
      s"tar -xf $sbtTgz",
      s"rm -f $sbtTgz"
    ).mkString(" && ")
    val millVer = Dependencies.millMain.revision
    val millBin = s"$binDir/mill"
    val installMill = Seq(
      s"$curl $millBin https://github.com/com-lihaoyi/mill/releases/download/$millVer/$millVer",
      s"chmod +x $millBin"
    ).mkString(" && ")
    val csBin = s"$binDir/cs"
    val installCoursier = Seq(
      s"$curl $csBin.gz https://github.com/coursier/coursier/releases/download/v${Dependencies.coursierCore.revision}/cs-x86_64-pc-linux-static.gz",
      s"gunzip $csBin.gz",
      s"chmod +x $csBin"
    ).mkString(" && ")
    val scalaCliBin = s"$binDir/scala-cli"
    val installScalaCli = Seq(
      s"$curl $scalaCliBin.gz https://github.com/Virtuslab/scala-cli/releases/latest/download/scala-cli-x86_64-pc-linux-static.gz",
      s"gunzip $scalaCliBin.gz",
      s"chmod +x $scalaCliBin"
    ).mkString(" && ")
    Seq(
      Cmd("USER", "root"),
      Cmd(
        "RUN",
        "apk --no-cache add bash git gpg ca-certificates curl maven openssh nodejs npm ncurses"
      ),
      Cmd("RUN", installSbt),
      Cmd("RUN", installMill),
      Cmd("RUN", installCoursier),
      Cmd("RUN", installScalaCli),
      Cmd("RUN", s"$csBin install --install-dir $binDir scalafix scalafmt"),
      Cmd("RUN", "npm install --global yarn"),
      // Ensure binaries are in PATH
      Cmd("RUN", "echo $PATH"),
      Cmd("RUN", "which cs mill mvn node npm sbt scala-cli scalafix scalafmt yarn")
    )
  },
  Docker / packageName := s"fthomas/${name.value}",
  dockerUpdateLatest := true,
  dockerAliases ++= {
    if (!isSnapshot.value) Seq(dockerAlias.value.withTag(Option("latest-release"))) else Nil
  },
  dockerEnvVars := Map(
    "PATH" -> "/opt/docker/sbt/bin:${PATH}",
    "COURSIER_PROGRESS" -> "false"
  )
)

lazy val noPublishSettings = Def.settings(
  publish / skip := true
)

lazy val scaladocSettings = Def.settings(
  Compile / doc / scalacOptions ++= {
    val tag = s"v${version.value}"
    val tree = if (isSnapshot.value) git.gitHeadCommit.value.getOrElse(mainBranch) else tag
    Seq(
      "-doc-source-url",
      s"${scmInfo.value.get.browseUrl}/blob/$tree€{FILE_PATH}.scala",
      "-sourcepath",
      (LocalRootProject / baseDirectory).value.getAbsolutePath
    )
  }
)

/// setting keys

lazy val checkDocs = taskKey[Unit]("")

lazy val moduleRootPkg = settingKey[String]("").withRank(KeyRanks.Invisible)
moduleRootPkg := rootPkg

// Run Scala Steward from sbt for development and testing.
// Members of the @scala-steward-org/core team can request an access token
// of @scala-steward-dev for local development from @fthomas.
lazy val runSteward = taskKey[Unit]("")
runSteward := Def.taskDyn {
  val home = System.getenv("HOME")
  val projectDir = (LocalRootProject / baseDirectory).value
  val gitHubLogin = projectName + "-dev"
  // val gitHubAppDir = projectDir.getParentFile / "gh-app"
  val args = Seq(
    Seq("--workspace", s"$projectDir/workspace"),
    Seq("--repos-file", s"$projectDir/repos.md"),
    Seq("--git-author-email", s"dev@$projectName.org"),
    Seq("--forge-login", gitHubLogin),
    Seq("--git-ask-pass", s"$home/.github/askpass/$gitHubLogin.sh"),
    // Seq("--github-app-id", IO.read(gitHubAppDir / "scala-steward.app-id.txt").trim),
    // Seq("--github-app-key-file", s"$gitHubAppDir/scala-steward.private-key.pem"),
    Seq("--repo-config", s"$projectDir/.scala-steward.conf"),
    Seq("--whitelist", s"$home/.cache/coursier"),
    Seq("--whitelist", s"$home/.cache/JNA"),
    Seq("--whitelist", s"$home/.cache/mill"),
    Seq("--whitelist", s"$home/.ivy2"),
    Seq("--whitelist", s"$home/.m2"),
    Seq("--whitelist", s"$home/.mill"),
    Seq("--whitelist", s"$home/.sbt")
  ).flatten.mkString(" ", " ", "")
  (core.jvm / Compile / run).toTask(args)
}.value

lazy val runValidateRepoConfig = taskKey[Unit]("")
runValidateRepoConfig := Def.taskDyn {
  val projectDir = (LocalRootProject / baseDirectory).value
  val args = Seq(
    Seq("validate-repo-config", s"$projectDir/.scala-steward.conf")
  ).flatten.mkString(" ", " ", "")
  (core.jvm / Compile / run).toTask(args)
}.value

/// commands

def addCommandsAlias(name: String, cmds: Seq[String]) =
  addCommandAlias(name, cmds.mkString(";", ";", ""))

addCommandsAlias(
  "validate",
  Seq(
    "clean",
    "headerCheck",
    "scalafmtCheckAll",
    "scalafmtSbtCheck",
    "unusedCompileDependenciesTest",
    "coverage",
    "test",
    "coverageReport",
    "doc",
    "docs/mdoc",
    "docs/checkDocs",
    "package",
    "packageSrc",
    "core/assembly",
    "Docker/publishLocal"
  )
)

addCommandsAlias(
  "fmt",
  Seq(
    "headerCreate",
    "scalafmtAll",
    "scalafmtSbt"
  )
)<|MERGE_RESOLUTION|>--- conflicted
+++ resolved
@@ -198,19 +198,6 @@
     ),
     buildInfoPackage := moduleRootPkg.value,
     initialCommands +=
-<<<<<<< HEAD
-      s"""|import ${moduleRootPkg.value}._
-          |import ${moduleRootPkg.value}.data._
-          |import ${moduleRootPkg.value}.util._
-          |import better.files.File
-          |import cats.effect.IO
-          |import org.http4s.client.Client
-          |import org.typelevel.log4cats.Logger
-          |import org.typelevel.log4cats.slf4j.Slf4jLogger
-          |
-          |implicit val logger: Logger[IO] = Slf4jLogger.getLogger[IO]
-          |""".stripMargin,
-=======
       s"""import ${moduleRootPkg.value}._
          |import ${moduleRootPkg.value}.data._
          |import ${moduleRootPkg.value}.util._
@@ -221,25 +208,16 @@
          |import org.typelevel.log4cats.slf4j.Slf4jLogger
          |implicit val logger: Logger[IO] = Slf4jLogger.getLogger[IO]
          |""".stripMargin,
->>>>>>> dd4b2073
     // Inspired by https://stackoverflow.com/a/41978937/460387
     Test / sourceGenerators += Def.task {
       val file = (Test / sourceManaged).value / "InitialCommandsTest.scala"
       val content =
         s"""object InitialCommandsTest {
-<<<<<<< HEAD
-           |${initialCommands.value}
-           |// prevent warnings
-           |intellijThisImportIsUsed(Client); intellijThisImportIsUsed(File);
-           |intellijThisImportIsUsed(Nel); intellijThisImportIsUsed(Repo);
-           |intellijThisImportIsUsed(Main);
-=======
            |  ${initialCommands.value.linesIterator.mkString("\n  ")}
            |  // prevent warnings
            |  intellijThisImportIsUsed(Client); intellijThisImportIsUsed(File);
            |  intellijThisImportIsUsed(Nel); intellijThisImportIsUsed(Repo);
            |  intellijThisImportIsUsed(Main);
->>>>>>> dd4b2073
            |}""".stripMargin
       IO.write(file, content)
       Seq(file)
