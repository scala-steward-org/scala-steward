import scala.util.Properties
import scala.reflect.io.Path
import com.typesafe.sbt.packager.docker._
import sbtcrossproject.{CrossProject, CrossType, Platform}
import org.typelevel.sbt.gha.JavaSpec.Distribution.Temurin

/// variables

val groupId = "org.scala-steward"
val projectName = "scala-steward"
val rootPkg = groupId.replace("-", "")
val gitHubOwner = "scala-steward-org"
val gitHubUrl = s"https://github.com/$gitHubOwner/$projectName"
val mainBranch = "main"
val gitHubUserContent = s"https://raw.githubusercontent.com/$gitHubOwner/$projectName/$mainBranch"

val moduleCrossPlatformMatrix: Map[String, List[Platform]] = Map(
  "benchmark" -> List(JVMPlatform),
  "core" -> List(JVMPlatform),
  "docs" -> List(JVMPlatform),
  "dummy" -> List(JVMPlatform)
)

<<<<<<< HEAD
val Scala213 = "2.13.10"
val Scala3 = "3.2.2"
=======
val Scala213 = "2.13.12"
>>>>>>> 33d3ad7d

/// sbt-typelevel configuration

ThisBuild / crossScalaVersions := Seq(Scala213, Scala3)
ThisBuild / githubWorkflowTargetTags ++= Seq("v*")
ThisBuild / githubWorkflowPublishTargetBranches := Seq(
  RefPredicate.Equals(Ref.Branch(mainBranch)),
  RefPredicate.StartsWith(Ref.Tag("v"))
)
ThisBuild / githubWorkflowPublish := Seq(
  WorkflowStep.Run(
    List("sbt ci-release"),
    name = Some("Publish JARs"),
    env = Map(
      "PGP_PASSPHRASE" -> "${{ secrets.PGP_PASSPHRASE }}",
      "PGP_SECRET" -> "${{ secrets.PGP_SECRET }}",
      "SONATYPE_PASSWORD" -> "${{ secrets.SONATYPE_PASSWORD }}",
      "SONATYPE_USERNAME" -> "${{ secrets.SONATYPE_USERNAME }}"
    )
  ),
  WorkflowStep.Run(
    List(
      "docker login -u ${{ secrets.DOCKER_USERNAME }} -p ${{ secrets.DOCKER_PASSWORD }}",
      "sbt core/Docker/publish"
    ),
    name = Some("Publish Docker image")
  )
)
ThisBuild / githubWorkflowJavaVersions := Seq(JavaSpec(Temurin, "17"), JavaSpec(Temurin, "11"))
ThisBuild / githubWorkflowBuild :=
  Seq(
    WorkflowStep
      .Use(UseRef.Public("coursier", "setup-action", "v1"), params = Map("apps" -> "scalafmt")),
    WorkflowStep.Sbt(List("validate"), name = Some("Build project")),
    WorkflowStep.Use(
      UseRef.Public("codecov", "codecov-action", "v3"),
      name = Some("Codecov")
    )
  )

ThisBuild / mergifyPrRules := {
  val authorCondition = MergifyCondition.Or(
    List(
      MergifyCondition.Custom("author=scala-steward"),
      MergifyCondition.Custom("author=scala-steward-dev")
    )
  )
  Seq(
    MergifyPrRule(
      "label scala-steward's PRs",
      List(authorCondition),
      List(MergifyAction.Label(List("dependency-update")))
    ),
    MergifyPrRule(
      "merge scala-steward's PRs",
      List(authorCondition) ++ mergifySuccessConditions.value,
      List(MergifyAction.Merge(Some("merge")))
    )
  )
}

/// global build settings

ThisBuild / dynverSeparator := "-"

ThisBuild / evictionErrorLevel := Level.Info

ThisBuild / tpolecatDefaultOptionsMode := {
  if (insideCI.value) org.typelevel.sbt.tpolecat.CiMode else org.typelevel.sbt.tpolecat.DevMode
}

/// projects

lazy val root = project
  .in(file("."))
  .aggregate(benchmark.jvm, core.jvm, docs.jvm, dummy.jvm)
  .settings(commonSettings)
  .settings(noPublishSettings)

lazy val benchmark = myCrossProject("benchmark")
  .dependsOn(core)
  .enablePlugins(JmhPlugin)
  .settings(noPublishSettings)
  .settings(
    scalacOptions -= "-Wnonunit-statement",
    coverageEnabled := false,
    unusedCompileDependencies := Set.empty
  )

lazy val core = myCrossProject("core")
  .enablePlugins(BuildInfoPlugin, JavaAppPackaging, DockerPlugin)
  .settings(dockerSettings)
  .settings(
    crossScalaVersions := Seq(Scala213, Scala3),
    libraryDependencies ++= Seq(
      Dependencies.bcprovJdk15to18,
      Dependencies.betterFiles,
      Dependencies.catsCore,
      Dependencies.catsEffect,
      Dependencies.catsParse,
      Dependencies.circeConfig,
      Dependencies.circeGeneric,
      Dependencies.circeGenericExtras,
      Dependencies.circeParser,
      Dependencies.circeRefined,
      Dependencies.commonsIo,
      Dependencies.coursierCore,
      Dependencies.coursierSbtMaven,
      Dependencies.cron4sCore,
      Dependencies.decline,
      Dependencies.fs2Core,
      Dependencies.fs2Io,
      Dependencies.http4sCirce,
      Dependencies.http4sClient,
      Dependencies.http4sCore,
      Dependencies.http4sJdkhttpClient,
      Dependencies.jjwtApi,
      Dependencies.jjwtImpl % Runtime,
      Dependencies.jjwtJackson % Runtime,
      Dependencies.log4catsSlf4j,
      Dependencies.monocleCore,
      Dependencies.refined,
      Dependencies.scalacacheCaffeine,
      Dependencies.logbackClassic % Runtime,
      Dependencies.catsLaws % Test,
      Dependencies.circeLiteral % Test,
      Dependencies.disciplineMunit % Test,
      Dependencies.http4sDsl % Test,
      Dependencies.http4sEmberServer % Test,
      Dependencies.munit % Test,
      Dependencies.munitCatsEffect % Test,
      Dependencies.munitScalacheck % Test,
      Dependencies.refinedScalacheck % Test,
      Dependencies.scalacheck % Test
    ),
    assembly / test := {},
    assembly / assemblyMergeStrategy := {
      case PathList("META-INF", "versions", "9", "module-info.class") =>
        // (core / assembly) deduplicate: different file contents found in the following:
        // https/repo1.maven.org/maven2/org/jetbrains/kotlin/kotlin-stdlib/1.4.20/kotlin-stdlib-1.4.20.jar:META-INF/versions/9/module-info.class
        // https/repo1.maven.org/maven2/org/tukaani/xz/1.9/xz-1.9.jar:META-INF/versions/9/module-info.class
        MergeStrategy.first
      case PathList("module-info.class") =>
        // (core / assembly) deduplicate: different file contents found in the following:
        // https/repo1.maven.org/maven2/com/fasterxml/jackson/core/jackson-annotations/2.12.6/jackson-annotations-2.12.6.jar:module-info.class
        // https/repo1.maven.org/maven2/com/fasterxml/jackson/core/jackson-core/2.12.6/jackson-core-2.12.6.jar:module-info.class
        // https/repo1.maven.org/maven2/com/fasterxml/jackson/core/jackson-databind/2.12.6.1/jackson-databind-2.12.6.1.jar:module-info.class
        MergeStrategy.discard
      case PathList("META-INF", "sisu", "javax.inject.Named") =>
        // (core / assembly) deduplicate: different file contents found in the following:
        // https/repo1.maven.org/maven2/org/codehaus/plexus/plexus-archiver/4.5.0/plexus-archiver-4.5.0.jar:META-INF/sisu/javax.inject.Named
        // https/repo1.maven.org/maven2/org/codehaus/plexus/plexus-io/3.4.0/plexus-io-3.4.0.jar:META-INF/sisu/javax.inject.Named
        MergeStrategy.first
      case otherwise =>
        val defaultStrategy = (assembly / assemblyMergeStrategy).value
        defaultStrategy(otherwise)
    },
    buildInfoKeys := Seq[BuildInfoKey](
      organization,
      version,
      scalaVersion,
      scalaBinaryVersion,
      sbtVersion,
      BuildInfoKey("gitHubUrl" -> gitHubUrl),
      BuildInfoKey("gitHubUserContent" -> gitHubUserContent),
      BuildInfoKey("mainBranch" -> mainBranch),
      BuildInfoKey.map(git.gitHeadCommit) { case (k, v) => k -> v.getOrElse(mainBranch) },
      BuildInfoKey("millPluginArtifactName" -> Dependencies.scalaStewardMillPluginArtifactName),
      BuildInfoKey("millPluginVersion" -> Dependencies.scalaStewardMillPlugin.revision)
    ),
    buildInfoPackage := moduleRootPkg.value,
    initialCommands += s"""
      import ${moduleRootPkg.value}._
      import ${moduleRootPkg.value}.data._
      import ${moduleRootPkg.value}.util._
      import better.files.File
      import cats.effect.IO
      import org.http4s.client.Client
      import org.typelevel.log4cats.Logger
      import org.typelevel.log4cats.slf4j.Slf4jLogger

      implicit val logger: Logger[IO] = Slf4jLogger.getLogger[IO]
    """,
    // Inspired by https://stackoverflow.com/a/41978937/460387
    Test / sourceGenerators += Def.task {
      val file = (Test / sourceManaged).value / "InitialCommandsTest.scala"
      val content =
        s"""object InitialCommandsTest {
           |  ${initialCommands.value}
           |  // prevent warnings
           |  intellijThisImportIsUsed(Client); intellijThisImportIsUsed(File);
           |  intellijThisImportIsUsed(Nel); intellijThisImportIsUsed(Repo);
           |  intellijThisImportIsUsed(Main);
           |}""".stripMargin
      IO.write(file, content)
      Seq(file)
    }.taskValue,
    run / fork := true,
    // Uncomment for remote debugging:
    // run / javaOptions += "-agentlib:jdwp=transport=dt_socket,server=y,suspend=y,address=5005",
    Test / fork := true,
    Compile / resourceGenerators += Def.task {
      val outDir = (Compile / resourceManaged).value
      def downloadPlugin(v: String): File = {
        val outFile = outDir / s"StewardPlugin_$v.scala"
        if (!outFile.exists()) {
          val u =
            s"https://raw.githubusercontent.com/scala-steward-org/sbt-plugin/main/modules/sbt-plugin-$v/src/main/scala/org/scalasteward/sbt/plugin/StewardPlugin_$v.scala"
          val content = scala.util.Using(scala.io.Source.fromURL(u))(_.mkString).get
          IO.write(outFile, content)
        }
        outFile
      }
      Seq(downloadPlugin("1_0_0"), downloadPlugin("1_3_11"))
    }.taskValue
  )

lazy val docs = myCrossProject("docs")
  .dependsOn(core)
  .enablePlugins(MdocPlugin)
  .settings(noPublishSettings)
  .settings(
    mdocIn := baseDirectory.value / ".." / "mdoc",
    mdocOut := (LocalRootProject / baseDirectory).value / "docs",
    mdocVariables := Map(
      "GITHUB_URL" -> gitHubUrl,
      "MAIN_BRANCH" -> mainBranch
    ),
    checkDocs := {
      val inDir = mdocIn.value.getCanonicalPath
      val outDir = mdocOut.value.getCanonicalPath
      val rootDir = (LocalRootProject / baseDirectory).value
      try git.runner.value.apply("diff", "--quiet", outDir)(rootDir, streams.value.log)
      catch {
        case t: Throwable =>
          val diff = git.runner.value.apply("diff", outDir)(rootDir, streams.value.log)
          val msg = s"""|Docs in $inDir and $outDir are out of sync.
                        |Run 'sbt docs/mdoc' and commit the changes to fix this.
                        |The diff is:
                        |$diff
                        |""".stripMargin
          throw new Throwable(msg, t)
      }
      ()
    },
    coverageEnabled := false,
    unusedCompileDependencies := Set.empty
  )

// Dummy project to receive updates from @scala-steward for this project's
// libraryDependencies.
lazy val dummy = myCrossProject("dummy")
  .disablePlugins(ExplicitDepsPlugin)
  .settings(noPublishSettings)
  .settings(
    libraryDependencies ++= Seq(
      Dependencies.scalaStewardMillPlugin
    )
  )

/// settings

def myCrossProject(name: String): CrossProject =
  CrossProject(name, file(name))(moduleCrossPlatformMatrix(name): _*)
    .crossType(CrossType.Pure)
    .withoutSuffixFor(JVMPlatform)
    .in(file(s"modules/$name"))
    .settings(
      moduleName := s"$projectName-$name",
      moduleRootPkg := s"$rootPkg.${name.replace('-', '.')}"
    )
    .settings(commonSettings)

lazy val commonSettings = Def.settings(
  compileSettings,
  metadataSettings,
  scaladocSettings
)

lazy val compileSettings = Def.settings(
  scalaVersion := Scala213,
  doctestTestFramework := DoctestTestFramework.Munit
)

lazy val metadataSettings = Def.settings(
  name := projectName,
  organization := groupId,
  homepage := Some(url(gitHubUrl)),
  startYear := Some(2018),
  licenses := List("Apache-2.0" -> url("http://www.apache.org/licenses/LICENSE-2.0")),
  scmInfo := Some(ScmInfo(homepage.value.get, s"scm:git:$gitHubUrl.git")),
  headerLicense := Some(HeaderLicense.ALv2("2018-2023", "Scala Steward contributors")),
  developers := List(
    Developer(
      id = "alejandrohdezma",
      name = "Alejandro Hernández",
      email = "",
      url = url("https://github.com/alejandrohdezma")
    ),
    Developer(
      id = "exoego",
      name = "TATSUNO Yasuhiro",
      email = "",
      url = url("https://github.com/exoego")
    ),
    Developer(
      id = "fthomas",
      name = "Frank S. Thomas",
      email = "",
      url = url("https://github.com/fthomas")
    ),
    Developer(
      id = "mzuehlke",
      name = "Marco Zühlke",
      email = "",
      url = url("https://github.com/mzuehlke")
    )
  )
)

lazy val dockerSettings = Def.settings(
  dockerBaseImage := Option(System.getenv("DOCKER_BASE_IMAGE"))
    .getOrElse("eclipse-temurin:11-alpine"),
  dockerCommands ++= {
    val curl = "curl -fL --output"
    val binDir = "/usr/local/bin"
    val sbtVer = sbtVersion.value
    val sbtTgz = s"sbt-$sbtVer.tgz"
    val installSbt = Seq(
      s"$curl $sbtTgz https://github.com/sbt/sbt/releases/download/v$sbtVer/$sbtTgz",
      s"tar -xf $sbtTgz",
      s"rm -f $sbtTgz"
    ).mkString(" && ")
    val millVer = Dependencies.millScriptVersion
    val millBin = s"$binDir/mill"
    val releasePageVersion = millVer.split("-") match {
      case Array(v, m, _*) if m.startsWith("M") => s"${v}-${m}"
      case Array(v, _*)                         => v
    }
    val installMill = Seq(
      s"$curl $millBin https://github.com/lihaoyi/mill/releases/download/${releasePageVersion}/$millVer",
      s"chmod +x $millBin"
    ).mkString(" && ")
    val csBin = s"$binDir/cs"
    val installCoursier = Seq(
      s"$curl $csBin.gz https://github.com/coursier/coursier/releases/download/v${Dependencies.coursierCore.revision}/cs-x86_64-pc-linux-static.gz",
      s"gunzip $csBin.gz",
      s"chmod +x $csBin"
    ).mkString(" && ")
    val scalaCliBin = s"$binDir/scala-cli"
    val installScalaCli = Seq(
      s"$curl $scalaCliBin.gz https://github.com/Virtuslab/scala-cli/releases/latest/download/scala-cli-x86_64-pc-linux-static.gz",
      s"gunzip $scalaCliBin.gz",
      s"chmod +x $scalaCliBin"
    ).mkString(" && ")
    Seq(
      Cmd("USER", "root"),
      Cmd(
        "RUN",
        "apk --no-cache add bash git ca-certificates curl maven openssh nodejs npm ncurses"
      ),
      Cmd("RUN", installSbt),
      Cmd("RUN", installMill),
      Cmd("RUN", installCoursier),
      Cmd("RUN", installScalaCli),
      Cmd("RUN", s"$csBin install --install-dir $binDir scalafix scalafmt"),
      Cmd("RUN", "npm install --global yarn"),
      // Ensure binaries are in PATH
      Cmd("RUN", "echo $PATH"),
      Cmd("RUN", "which cs mill mvn node npm sbt scala-cli scalafix scalafmt yarn")
    )
  },
  Docker / packageName := s"fthomas/${name.value}",
  dockerUpdateLatest := true,
  dockerAliases ++= {
    if (!isSnapshot.value) Seq(dockerAlias.value.withTag(Option("latest-release"))) else Nil
  },
  dockerEnvVars := Map(
    "PATH" -> "/opt/docker/sbt/bin:${PATH}",
    "COURSIER_PROGRESS" -> "false"
  )
)

lazy val noPublishSettings = Def.settings(
  publish / skip := true
)

lazy val scaladocSettings = Def.settings(
  Compile / doc / scalacOptions ++= {
    val tag = s"v${version.value}"
    val tree = if (isSnapshot.value) git.gitHeadCommit.value.getOrElse(mainBranch) else tag
    Seq(
      "-doc-source-url",
      s"${scmInfo.value.get.browseUrl}/blob/$tree€{FILE_PATH}.scala",
      "-sourcepath",
      (LocalRootProject / baseDirectory).value.getAbsolutePath
    )
  }
)

/// setting keys

lazy val checkDocs = taskKey[Unit]("")

lazy val moduleRootPkg = settingKey[String]("").withRank(KeyRanks.Invisible)
moduleRootPkg := rootPkg

// Run Scala Steward from sbt for development and testing.
// Members of the @scala-steward-org/core team can request an access token
// of @scala-steward-dev for local development from @fthomas.
lazy val runSteward = taskKey[Unit]("")
runSteward := Def.taskDyn {
  val home = System.getenv("HOME")
  val projectDir = (LocalRootProject / baseDirectory).value
  val gitHubLogin = projectName + "-dev"
  // val gitHubAppDir = projectDir.getParentFile / "gh-app"
  val args = Seq(
    Seq("--workspace", s"$projectDir/workspace"),
    Seq("--repos-file", s"$projectDir/repos.md"),
    Seq("--git-author-email", s"dev@$projectName.org"),
    Seq("--forge-login", gitHubLogin),
    Seq("--git-ask-pass", s"$home/.github/askpass/$gitHubLogin.sh"),
    // Seq("--github-app-id", IO.read(gitHubAppDir / "scala-steward.app-id.txt").trim),
    // Seq("--github-app-key-file", s"$gitHubAppDir/scala-steward.private-key.pem"),
    Seq("--whitelist", s"$home/.cache/coursier"),
    Seq("--whitelist", s"$home/.cache/JNA"),
    Seq("--whitelist", s"$home/.cache/mill"),
    Seq("--whitelist", s"$home/.ivy2"),
    Seq("--whitelist", s"$home/.m2"),
    Seq("--whitelist", s"$home/.mill"),
    Seq("--whitelist", s"$home/.sbt")
  ).flatten.mkString(" ", " ", "")
  (core.jvm / Compile / run).toTask(args)
}.value

lazy val runValidateRepoConfig = taskKey[Unit]("")
runValidateRepoConfig := Def.taskDyn {
  val projectDir = (LocalRootProject / baseDirectory).value
  val args = Seq(
    Seq("validate-repo-config", s"$projectDir/.scala-steward.conf")
  ).flatten.mkString(" ", " ", "")
  (core.jvm / Compile / run).toTask(args)
}.value

/// commands

def addCommandsAlias(name: String, cmds: Seq[String]) =
  addCommandAlias(name, cmds.mkString(";", ";", ""))

addCommandsAlias(
  "validate",
  Seq(
    "clean",
    "headerCheck",
    "scalafmtCheckAll",
    "scalafmtSbtCheck",
    "unusedCompileDependenciesTest",
    "coverage",
    "test",
    "coverageReport",
    "doc",
    "docs/mdoc",
    "docs/checkDocs",
    "package",
    "packageSrc",
    "core/assembly",
    "Docker/publishLocal"
  )
)

addCommandsAlias(
  "fmt",
  Seq(
    "headerCreate",
    "scalafmtAll",
    "scalafmtSbt"
  )
)<|MERGE_RESOLUTION|>--- conflicted
+++ resolved
@@ -21,12 +21,8 @@
   "dummy" -> List(JVMPlatform)
 )
 
-<<<<<<< HEAD
-val Scala213 = "2.13.10"
-val Scala3 = "3.2.2"
-=======
 val Scala213 = "2.13.12"
->>>>>>> 33d3ad7d
+val Scala3 = "3.3.1"
 
 /// sbt-typelevel configuration
 
