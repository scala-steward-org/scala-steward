/*
 * Copyright 2018-2019 scala-steward contributors
 *
 * Licensed under the Apache License, Version 2.0 (the "License");
 * you may not use this file except in compliance with the License.
 * You may obtain a copy of the License at
 *
 *     http://www.apache.org/licenses/LICENSE-2.0
 *
 * Unless required by applicable law or agreed to in writing, software
 * distributed under the License is distributed on an "AS IS" BASIS,
 * WITHOUT WARRANTIES OR CONDITIONS OF ANY KIND, either express or implied.
 * See the License for the specific language governing permissions and
 * limitations under the License.
 */

package org.scalasteward.core.application

import better.files._
import cats.effect.Sync
<<<<<<< HEAD
import cats.implicits._
import org.scalasteward.core.application.Cli.EnvVar
=======
import org.http4s.Uri
>>>>>>> 3cf31f90
import org.scalasteward.core.git.Author
import org.scalasteward.core.github.data.AuthenticatedUser
import org.scalasteward.core.util

import scala.sys.process.Process

/** Configuration for scala-steward.
  *
  * == [[gitHubApiHost]] ==
  * REST API v3 endpoints prefix
  *
  * For github.com this is "https://api.github.com", see
  * [[https://developer.github.com/v3/]].
  *
  * For GitHub Enterprise this is "http(s)://[hostname]/api/v3", see
  * [[https://developer.github.com/enterprise/v3/]].
  *
  * == [[gitAskPass]] ==
  * Program that is invoked by scala-steward and git (via the `GIT_ASKPASS`
  * environment variable) to request the password for the user [[gitHubLogin]].
  *
  * This program could just be a simple shell script that echos the password.
  *
  * See also [[https://git-scm.com/docs/gitcredentials]].
  */
final case class Config(
<<<<<<< HEAD
                         workspace: File,
                         reposFile: File,
                         gitAuthor: Author,
                         gitHubApiHost: String,
                         gitHubLogin: String,
                         gitAskPass: File,
                         signCommits: Boolean,
                         whitelistedDirectories: List[String],
                         readOnlyDirectories: List[String],
                         disableSandbox: Boolean,
                         doNotFork: Boolean,
                         keepCredentials: Boolean,
                         envVars: List[EnvVar]
=======
    workspace: File,
    reposFile: File,
    gitAuthor: Author,
    gitHubApiHost: Uri,
    gitHubLogin: String,
    gitAskPass: File,
    signCommits: Boolean,
    whitelistedDirectories: List[String],
    readOnlyDirectories: List[String],
    disableSandbox: Boolean,
    doNotFork: Boolean,
    keepCredentials: Boolean
>>>>>>> 3cf31f90
) {
  def gitHubUser[F[_]](implicit F: Sync[F]): F[AuthenticatedUser] = {
    val urlWithUser = util.uri.withUserInfo.set(gitHubLogin)(gitHubApiHost).renderString
    val prompt = s"Password for '$urlWithUser': "
    F.delay {
      val password = Process(List(gitAskPass.pathAsString, prompt)).!!.trim
      AuthenticatedUser(gitHubLogin, password)
    }
  }
}

object Config {
  def create[F[_]](args: Cli.Args)(implicit F: Sync[F]): F[Config] =
    F.delay {
      Config(
        workspace = args.workspace.toFile,
        reposFile = args.reposFile.toFile,
        gitAuthor = Author(args.gitAuthorName, args.gitAuthorEmail),
        gitHubApiHost = args.githubApiHost,
        gitHubLogin = args.githubLogin,
        gitAskPass = args.gitAskPass.toFile,
        signCommits = args.signCommits,
        whitelistedDirectories = args.whitelist,
        readOnlyDirectories = args.readOnly,
        disableSandbox = args.disableSandbox,
        doNotFork = args.doNotFork,
        keepCredentials = args.keepCredentials,
        envVars = args.envVar
      )
    }
}<|MERGE_RESOLUTION|>--- conflicted
+++ resolved
@@ -18,12 +18,8 @@
 
 import better.files._
 import cats.effect.Sync
-<<<<<<< HEAD
-import cats.implicits._
+import org.http4s.Uri
 import org.scalasteward.core.application.Cli.EnvVar
-=======
-import org.http4s.Uri
->>>>>>> 3cf31f90
 import org.scalasteward.core.git.Author
 import org.scalasteward.core.github.data.AuthenticatedUser
 import org.scalasteward.core.util
@@ -50,21 +46,6 @@
   * See also [[https://git-scm.com/docs/gitcredentials]].
   */
 final case class Config(
-<<<<<<< HEAD
-                         workspace: File,
-                         reposFile: File,
-                         gitAuthor: Author,
-                         gitHubApiHost: String,
-                         gitHubLogin: String,
-                         gitAskPass: File,
-                         signCommits: Boolean,
-                         whitelistedDirectories: List[String],
-                         readOnlyDirectories: List[String],
-                         disableSandbox: Boolean,
-                         doNotFork: Boolean,
-                         keepCredentials: Boolean,
-                         envVars: List[EnvVar]
-=======
     workspace: File,
     reposFile: File,
     gitAuthor: Author,
@@ -76,8 +57,8 @@
     readOnlyDirectories: List[String],
     disableSandbox: Boolean,
     doNotFork: Boolean,
-    keepCredentials: Boolean
->>>>>>> 3cf31f90
+    keepCredentials: Boolean,
+    envVars: List[EnvVar]
 ) {
   def gitHubUser[F[_]](implicit F: Sync[F]): F[AuthenticatedUser] = {
     val urlWithUser = util.uri.withUserInfo.set(gitHubLogin)(gitHubApiHost).renderString
