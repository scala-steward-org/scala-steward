--- conflicted
+++ resolved
@@ -29,12 +29,8 @@
 import org.scalasteward.core.buildtool.sbt.SbtAlg
 import org.scalasteward.core.coursier.{CoursierAlg, VersionsCache}
 import org.scalasteward.core.edit.EditAlg
-<<<<<<< HEAD
+import org.scalasteward.core.edit.hooks.HookExecutor
 import org.scalasteward.core.git.{FileGitAlg, GitAlg}
-=======
-import org.scalasteward.core.edit.hooks.HookExecutor
-import org.scalasteward.core.git.GitAlg
->>>>>>> 04b9d423
 import org.scalasteward.core.io.{FileAlg, ProcessAlg, WorkspaceAlg}
 import org.scalasteward.core.nurture.{NurtureAlg, PullRequestRepository}
 import org.scalasteward.core.persistence.JsonKeyValueStore
@@ -73,13 +69,9 @@
       implicit val workspaceAlg: WorkspaceAlg[F] = WorkspaceAlg.create[F](config)
       implicit val repoConfigAlg: RepoConfigAlg[F] = new RepoConfigAlg[F](config)
       implicit val filterAlg: FilterAlg[F] = new FilterAlg[F]
-<<<<<<< HEAD
-      implicit val fileGitAlg: FileGitAlg[F] = new FileGitAlg[F]
+      implicit val fileGitAlg: FileGitAlg[F] = new FileGitAlg[F](config)
       implicit val gitAlg: GitAlg[F] = new GitAlg[F]
-=======
-      implicit val gitAlg: GitAlg[F] = GitAlg.create[F](config)
       implicit val hookExecutor: HookExecutor[F] = new HookExecutor[F]
->>>>>>> 04b9d423
       implicit val httpJsonClient: HttpJsonClient[F] = new HttpJsonClient[F]
       implicit val repoCacheRepository: RepoCacheRepository[F] =
         new RepoCacheRepository[F](new JsonKeyValueStore("repo_cache", "1", kvsPrefix))
