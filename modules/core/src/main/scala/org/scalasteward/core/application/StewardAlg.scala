--- conflicted
+++ resolved
@@ -82,11 +82,7 @@
   private def steward(repo: Repo): F[Either[Throwable, Unit]] = {
     val label = s"Steward ${repo.show}"
     logger.infoTotalTime(label) {
-<<<<<<< HEAD
-      logger.attemptLogErrorLabel(util.string.lineLeftRight(label), Some(label)) {
-=======
       logger.attemptError.bracket(util.string.lineLeftRight(label), Some(label)) {
->>>>>>> d8711948
         F.guarantee(
           repoCacheAlg.checkCache(repo).flatMap { case (data, fork) =>
             pruningAlg.needsAttention(data).flatMap { case (attentionNeeded, updates) =>
