--- conflicted
+++ resolved
@@ -28,12 +28,8 @@
 import org.scalasteward.core.util.Nel
 import org.typelevel.log4cats.Logger
 
-<<<<<<< HEAD
-final class MillAlg[F[_]](implicit
+final class MillAlg[F[_]](defaultResolver: Resolver)(implicit
     bspExtractor: BspExtractor[F],
-=======
-final class MillAlg[F[_]](defaultResolver: Resolver)(implicit
->>>>>>> 804f1cc5
     fileAlg: FileAlg[F],
     logger: Logger[F],
     processAlg: ProcessAlg[F],
