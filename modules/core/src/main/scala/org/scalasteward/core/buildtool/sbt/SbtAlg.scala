/*
 * Copyright 2018-2020 Scala Steward contributors
 *
 * Licensed under the Apache License, Version 2.0 (the "License");
 * you may not use this file except in compliance with the License.
 * You may obtain a copy of the License at
 *
 *     http://www.apache.org/licenses/LICENSE-2.0
 *
 * Unless required by applicable law or agreed to in writing, software
 * distributed under the License is distributed on an "AS IS" BASIS,
 * WITHOUT WARRANTIES OR CONDITIONS OF ANY KIND, either express or implied.
 * See the License for the specific language governing permissions and
 * limitations under the License.
 */

package org.scalasteward.core.buildtool.sbt

import better.files.File
import cats.Functor
import cats.data.OptionT
import cats.effect.MonadCancelThrow
import cats.syntax.all._
import io.chrisdavenport.log4cats.Logger
import org.scalasteward.core.application.Config
import org.scalasteward.core.buildtool.BuildToolAlg
import org.scalasteward.core.buildtool.sbt.command._
import org.scalasteward.core.buildtool.sbt.data.SbtVersion
import org.scalasteward.core.data.{Dependency, Resolver, Scope}
import org.scalasteward.core.io.{FileAlg, FileData, ProcessAlg, WorkspaceAlg}
import org.scalasteward.core.scalafix.Migration
<<<<<<< HEAD
import org.scalasteward.core.util.Nel
=======
import org.scalasteward.core.util.{BracketThrow, Nel}
>>>>>>> 70862b72
import org.scalasteward.core.vcs.data.Repo

trait SbtAlg[F[_]] extends BuildToolAlg[F] {
  def addGlobalPluginTemporarily[A](plugin: FileData)(fa: F[A]): F[A]

  def addGlobalPlugins[A](fa: F[A]): F[A]

  def getSbtVersion(repo: Repo): F[Option[SbtVersion]]

  final def getSbtDependency(repo: Repo)(implicit F: Functor[F]): F[Option[Dependency]] =
    OptionT(getSbtVersion(repo)).subflatMap(sbtDependency).value
}

object SbtAlg {
  def create[F[_]](implicit
      config: Config,
      fileAlg: FileAlg[F],
      logger: Logger[F],
      processAlg: ProcessAlg[F],
      workspaceAlg: WorkspaceAlg[F],
<<<<<<< HEAD
      F: MonadCancelThrow[F]
=======
      F: BracketThrow[F]
>>>>>>> 70862b72
  ): SbtAlg[F] =
    new SbtAlg[F] {
      override def addGlobalPluginTemporarily[A](plugin: FileData)(fa: F[A]): F[A] =
        sbtDir.flatMap { dir =>
          val plugins = "plugins"
          fileAlg.createTemporarily(dir / "0.13" / plugins / plugin.name, plugin.content) {
            fileAlg.createTemporarily(dir / "1.0" / plugins / plugin.name, plugin.content) {
              fa
            }
          }
        }

      override def addGlobalPlugins[A](fa: F[A]): F[A] =
        logger.info("Add global sbt plugins") >>
          stewardPlugin.flatMap(addGlobalPluginTemporarily(_)(fa))

      override def containsBuild(repo: Repo): F[Boolean] =
        workspaceAlg.repoDir(repo).flatMap(repoDir => fileAlg.isRegularFile(repoDir / "build.sbt"))

      override def getSbtVersion(repo: Repo): F[Option[SbtVersion]] =
        for {
          repoDir <- workspaceAlg.repoDir(repo)
          maybeProperties <- fileAlg.readFile(repoDir / "project" / "build.properties")
          version = maybeProperties.flatMap(parser.parseBuildProperties)
        } yield version

      override def getDependencies(repo: Repo): F[List[Scope.Dependencies]] =
        for {
          repoDir <- workspaceAlg.repoDir(repo)
          commands = List(setOffline, crossStewardDependencies, reloadPlugins, stewardDependencies)
          lines <- exec(sbtCmd(commands), repoDir)
          dependencies = parser.parseDependencies(lines)
          additionalDependencies <- getAdditionalDependencies(repo)
        } yield additionalDependencies ::: dependencies

      override def runMigrations(repo: Repo, migrations: Nel[Migration]): F[Unit] =
        addGlobalPluginTemporarily(scalaStewardScalafixSbt) {
          workspaceAlg.repoDir(repo).flatMap { repoDir =>
            migrations.traverse_ { migration =>
              val withScalacOptions =
                migration.scalacOptions.fold[F[Unit] => F[Unit]](identity) { opts =>
                  val file = scalaStewardScalafixOptions(opts.toList)
                  fileAlg.createTemporarily(repoDir / file.name, file.content)(_)
                }

              val scalafixCmds = migration.rewriteRules.map(rule => s"$scalafixAll $rule").toList
              withScalacOptions(exec(sbtCmd(scalafixEnable :: scalafixCmds), repoDir).void)
            }
          }
        }

      val sbtDir: F[File] =
        fileAlg.home.map(_ / ".sbt")

      def exec(command: Nel[String], repoDir: File): F[List[String]] =
        maybeIgnoreOptsFiles(repoDir)(processAlg.execSandboxed(command, repoDir))

      def sbtCmd(commands: List[String]): Nel[String] =
        Nel.of("sbt", "-batch", "-no-colors", commands.mkString(";", ";", ""))

      def maybeIgnoreOptsFiles[A](dir: File)(fa: F[A]): F[A] =
        if (config.ignoreOptsFiles) ignoreOptsFiles(dir)(fa) else fa

      def ignoreOptsFiles[A](dir: File)(fa: F[A]): F[A] =
        fileAlg.removeTemporarily(dir / ".jvmopts") {
          fileAlg.removeTemporarily(dir / ".sbtopts") {
            fa
          }
        }

      def getAdditionalDependencies(repo: Repo): F[List[Scope.Dependencies]] =
        getSbtDependency(repo)
          .map(_.map(dep => Scope(List(dep), List(Resolver.mavenCentral))).toList)
    }
}<|MERGE_RESOLUTION|>--- conflicted
+++ resolved
@@ -29,11 +29,7 @@
 import org.scalasteward.core.data.{Dependency, Resolver, Scope}
 import org.scalasteward.core.io.{FileAlg, FileData, ProcessAlg, WorkspaceAlg}
 import org.scalasteward.core.scalafix.Migration
-<<<<<<< HEAD
-import org.scalasteward.core.util.Nel
-=======
 import org.scalasteward.core.util.{BracketThrow, Nel}
->>>>>>> 70862b72
 import org.scalasteward.core.vcs.data.Repo
 
 trait SbtAlg[F[_]] extends BuildToolAlg[F] {
@@ -54,11 +50,7 @@
       logger: Logger[F],
       processAlg: ProcessAlg[F],
       workspaceAlg: WorkspaceAlg[F],
-<<<<<<< HEAD
-      F: MonadCancelThrow[F]
-=======
       F: BracketThrow[F]
->>>>>>> 70862b72
   ): SbtAlg[F] =
     new SbtAlg[F] {
       override def addGlobalPluginTemporarily[A](plugin: FileData)(fa: F[A]): F[A] =
