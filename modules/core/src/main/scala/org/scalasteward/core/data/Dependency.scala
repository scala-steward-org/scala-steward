--- conflicted
+++ resolved
@@ -18,10 +18,7 @@
 
 import io.circe.generic.semiauto._
 import io.circe.{Decoder, Encoder}
-<<<<<<< HEAD
-=======
 import org.scalasteward.core.sbt.data.{SbtVersion, ScalaVersion}
->>>>>>> 236f3cc4
 import org.scalasteward.core.util.Nel
 
 final case class Dependency(
@@ -29,15 +26,10 @@
     artifactId: String,
     crossArtifactIds: List[String],
     version: String,
-<<<<<<< HEAD
     newerVersions: Option[List[String]] = None,
     configurations: Option[String] = None,
-    sbtSeries: Option[String] = None
-=======
     sbtVersion: Option[SbtVersion] = None,
     scalaVersion: Option[ScalaVersion] = None,
-    configurations: Option[String] = None
->>>>>>> 236f3cc4
 ) {
   def artifactIdCross: String =
     crossArtifactIds.sorted.headOption.getOrElse(artifactId)
