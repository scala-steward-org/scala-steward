/*
 * Copyright 2018-2019 Scala Steward contributors
 *
 * Licensed under the Apache License, Version 2.0 (the "License");
 * you may not use this file except in compliance with the License.
 * You may obtain a copy of the License at
 *
 *     http://www.apache.org/licenses/LICENSE-2.0
 *
 * Unless required by applicable law or agreed to in writing, software
 * distributed under the License is distributed on an "AS IS" BASIS,
 * WITHOUT WARRANTIES OR CONDITIONS OF ANY KIND, either express or implied.
 * See the License for the specific language governing permissions and
 * limitations under the License.
 */

package org.scalasteward.core.data

import cats.Order
import cats.implicits._
import eu.timepit.refined.types.numeric.NonNegInt
import io.circe.generic.semiauto.{deriveDecoder, deriveEncoder}
import io.circe.{Decoder, Encoder}
<<<<<<< HEAD
import org.scalasteward.core.util
import scala.util.Try

final case class Version(value: String) {
  val numericComponents: List[BigInt] =
    value
      .split(Array('.', '-', '+'))
      .flatMap(util.string.splitNumericAndNonNumeric)
      .map {
        case "SNAP" | "SNAPSHOT" => BigInt(-3)
        case "M"                 => BigInt(-2)
        case "RC"                => BigInt(-1)
        case s                   => Try(BigInt(s)).getOrElse(BigInt(0))
      }
      .toList

  /** Selects the next version from a list of potentially newer versions.
    *
    * Implements the scheme described in this FAQ:
    * https://github.com/fthomas/scala-steward/blob/master/docs/faq.md#how-does-scala-steward-decide-what-version-it-is-updating-to
    */
  def selectNext(versions: List[Version]): Option[Version] = {
    val cutoff = preReleaseIndex.fold(numericComponents.size)(_.value - 1)
    val newerVersionsByCommonPrefix: Map[List[(BigInt, BigInt)], List[Version]] =
      versions
        .filter(_ > this)
        .groupBy(_.numericComponents.zip(numericComponents).take(cutoff).takeWhile {
          case (c1, c2) => c1 === c2
        })

    newerVersionsByCommonPrefix.toList
      .sortBy { case (commonPrefix, _) => commonPrefix.length }
      .flatMap {
        case (commonPrefix, vs) =>
          // Do not select pre-release versions of a different series.
          vs.filterNot(_.isPreRelease && cutoff =!= commonPrefix.length).sorted
      }
=======
import scala.annotation.tailrec

final case class Version(value: String) {
  val components: List[Version.Component] =
    Version.Component.parse(value)

  /** Selects the next version from a list of potentially newer versions.
    *
    * Implements the scheme described in this FAQ:
    * https://github.com/fthomas/scala-steward/blob/master/docs/faq.md#how-does-scala-steward-decide-what-version-it-is-updating-to
    */
  def selectNext(versions: List[Version]): Option[Version] = {
    val cutoff = preReleaseIndex.fold(components.size)(_.value - 1)
    val newerVersionsByCommonPrefix =
      versions
        .filter(_ > this)
        .groupBy(_.components.zip(components).take(cutoff).takeWhile {
          case (c1, c2) => c1 === c2
        })

    newerVersionsByCommonPrefix.toList
      .sortBy { case (commonPrefix, _) => commonPrefix.length }
      .flatMap {
        case (commonPrefix, vs) =>
          // Do not select pre-release versions of a different series.
          vs.filterNot(_.isPreRelease && cutoff =!= commonPrefix.length).sorted
      }
>>>>>>> f99d3698
      .lastOption
  }

  private def isPreRelease: Boolean =
    preReleaseIndex.isDefined

  private def preReleaseIndex: Option[NonNegInt] =
<<<<<<< HEAD
    NonNegInt.unapply(numericComponents.indexWhere(_ < 0))
=======
    NonNegInt.unapply(components.indexWhere {
      case Version.Component.Hyphen       => true
      case a @ Version.Component.Alpha(_) => a.order < 0
      case _                              => false
    })
>>>>>>> f99d3698
}

object Version {
  implicit val versionOrder: Order[Version] =
    Order.from[Version] { (v1, v2) =>
      val (c1, c2) = padToSameLength(v1.components, v2.components, Component.Empty)
      c1.compare(c2)
    }

  implicit val versionDecoder: Decoder[Version] =
    deriveDecoder

  implicit val versionEncoder: Encoder[Version] =
    deriveEncoder

  private def padToSameLength[A](l1: List[A], l2: List[A], elem: A): (List[A], List[A]) = {
    val maxLength = math.max(l1.length, l2.length)
    (l1.padTo(maxLength, elem), l2.padTo(maxLength, elem))
  }

  sealed trait Component extends Product with Serializable
  object Component {
    final case class Numeric(value: String) extends Component
    final case class Alpha(value: String) extends Component {
      def order: Int = value.toUpperCase match {
        case "SNAP" | "SNAPSHOT" => -5
        case "ALPHA"             => -4
        case "BETA"              => -3
        case "M"                 => -2
        case "RC"                => -1
        case _                   => 0
      }
    }
    case object Dot extends Component
    case object Hyphen extends Component
    case object Plus extends Component
    case object Empty extends Component

    def parse(str: String): List[Component] = {
      @tailrec
      def loop(
          rest: List[Char],
          accN: List[Char],
          accA: List[Char],
          acc: List[Component]
      ): List[Component] =
        rest match {
          case h :: t =>
            h match {
              case '.' | '-' | '+' =>
                val sep = if (h === '.') Dot else if (h === '-') Hyphen else Plus
                loop(t, List.empty, List.empty, sep :: materialize(accN, accA, acc))

              case _ if h.isDigit && accA.nonEmpty =>
                loop(t, h :: accN, List.empty, materialize(List.empty, accA, acc))

              case _ if h.isDigit && accA.isEmpty =>
                loop(t, h :: accN, List.empty, acc)

              case _ if accN.nonEmpty =>
                loop(t, List.empty, h :: accA, materialize(accN, List.empty, acc))

              case _ if accN.isEmpty =>
                loop(t, List.empty, h :: accA, acc)
            }
          case Nil => materialize(accN, accA, acc)
        }

      def materialize(accN: List[Char], accA: List[Char], acc: List[Component]): List[Component] =
        if (accN.nonEmpty) Numeric(accN.reverse.mkString) :: acc
        else if (accA.nonEmpty) Alpha(accA.reverse.mkString) :: acc
        else acc

      loop(str.toList, List.empty, List.empty, List.empty).reverse
    }

    def render(components: List[Component]): String =
      components.map {
        case Numeric(value) => value
        case Alpha(value)   => value
        case Dot            => "."
        case Hyphen         => "-"
        case Plus           => "+"
        case Empty          => ""
      }.mkString

    implicit val componentOrder: Order[Component] =
      Order.from[Component] {
        case (Numeric(v1), Numeric(v2)) => BigInt(v1).compare(BigInt(v2))
        case (Numeric(_), Alpha(_))     => -1
        case (Alpha(_), Numeric(_))     => 1
        case (Numeric(_), _)            => 1
        case (_, Numeric(_))            => -1

        case (a1 @ Alpha(v1), a2 @ Alpha(v2)) =>
          val (o1, o2) = (a1.order, a2.order)
          if (o1 < 0 || o2 < 0) o1.compare(o2) else v1.compare(v2)

        case (Alpha(_), _) => 1
        case (_, Alpha(_)) => -1

        case (Hyphen, Hyphen) => 0
        case (Hyphen, _)      => -1
        case (_, Hyphen)      => 1

        case (Dot, Dot) => 0
        case (Dot, _)   => 1
        case (_, Dot)   => -1

        case (Plus, Plus) => 0
        case (Plus, _)    => 1
        case (_, Plus)    => -1

        case (Empty, Empty) => 0
      }
  }
}<|MERGE_RESOLUTION|>--- conflicted
+++ resolved
@@ -21,45 +21,6 @@
 import eu.timepit.refined.types.numeric.NonNegInt
 import io.circe.generic.semiauto.{deriveDecoder, deriveEncoder}
 import io.circe.{Decoder, Encoder}
-<<<<<<< HEAD
-import org.scalasteward.core.util
-import scala.util.Try
-
-final case class Version(value: String) {
-  val numericComponents: List[BigInt] =
-    value
-      .split(Array('.', '-', '+'))
-      .flatMap(util.string.splitNumericAndNonNumeric)
-      .map {
-        case "SNAP" | "SNAPSHOT" => BigInt(-3)
-        case "M"                 => BigInt(-2)
-        case "RC"                => BigInt(-1)
-        case s                   => Try(BigInt(s)).getOrElse(BigInt(0))
-      }
-      .toList
-
-  /** Selects the next version from a list of potentially newer versions.
-    *
-    * Implements the scheme described in this FAQ:
-    * https://github.com/fthomas/scala-steward/blob/master/docs/faq.md#how-does-scala-steward-decide-what-version-it-is-updating-to
-    */
-  def selectNext(versions: List[Version]): Option[Version] = {
-    val cutoff = preReleaseIndex.fold(numericComponents.size)(_.value - 1)
-    val newerVersionsByCommonPrefix: Map[List[(BigInt, BigInt)], List[Version]] =
-      versions
-        .filter(_ > this)
-        .groupBy(_.numericComponents.zip(numericComponents).take(cutoff).takeWhile {
-          case (c1, c2) => c1 === c2
-        })
-
-    newerVersionsByCommonPrefix.toList
-      .sortBy { case (commonPrefix, _) => commonPrefix.length }
-      .flatMap {
-        case (commonPrefix, vs) =>
-          // Do not select pre-release versions of a different series.
-          vs.filterNot(_.isPreRelease && cutoff =!= commonPrefix.length).sorted
-      }
-=======
 import scala.annotation.tailrec
 
 final case class Version(value: String) {
@@ -87,7 +48,6 @@
           // Do not select pre-release versions of a different series.
           vs.filterNot(_.isPreRelease && cutoff =!= commonPrefix.length).sorted
       }
->>>>>>> f99d3698
       .lastOption
   }
 
@@ -95,15 +55,11 @@
     preReleaseIndex.isDefined
 
   private def preReleaseIndex: Option[NonNegInt] =
-<<<<<<< HEAD
-    NonNegInt.unapply(numericComponents.indexWhere(_ < 0))
-=======
     NonNegInt.unapply(components.indexWhere {
       case Version.Component.Hyphen       => true
       case a @ Version.Component.Alpha(_) => a.order < 0
       case _                              => false
     })
->>>>>>> f99d3698
 }
 
 object Version {
