--- conflicted
+++ resolved
@@ -37,43 +37,21 @@
     F: Sync[F]
 ) {
   def applyUpdate(repo: Repo, update: Update): F[Unit] =
-<<<<<<< HEAD
-    if (scalafmt.isScalafmtUpdate(update))
-      for {
-        repoDirectroies <- workspaceAlg.findSubProjectDirs(repo)
-        _ <- repoDirectroies.traverse { repoDir =>
-          scalafmtAlg.editScalafmtConf(repoDir, update.nextVersion)
-        }
-      } yield ()
-    else
-      for {
-        _ <- applyScalafixMigrations(repo, update)
-        repoDirectroies <- workspaceAlg.findSubProjectDirs(repo)
-        files <- repoDirectroies
-          .traverse { repoDir =>
-            fileAlg.findSourceFilesContaining(
-              repoDir,
-              update.currentVersion,
-              f => isSourceFile(f) && isFileSpecificTo(update)(f)
-            )
-          }
-          .map(_.flatten)
-        noFilesFound = logger.warn("No files found that contain the current version")
-        _ <- files.toNel.fold(noFilesFound)(applyUpdateTo(_, update))
-      } yield ()
-=======
     for {
       _ <- applyScalafixMigrations(repo, update)
-      repoDir <- workspaceAlg.repoDir(repo)
-      files <- fileAlg.findFilesContaining(
-        repoDir,
-        update.currentVersion,
-        f => isSourceFile(f) && isFileSpecificTo(update)(f)
-      )
+      repoDirectroies <- workspaceAlg.findSubProjectDirs(repo)
+      files <- repoDirectroies
+        .traverse { repoDir =>
+          fileAlg.findSourceFilesContaining(
+            repoDir,
+            update.currentVersion,
+            f => isSourceFile(f) && isFileSpecificTo(update)(f)
+          )
+        }
+        .map(_.flatten)
       noFilesFound = logger.warn("No files found that contain the current version")
       _ <- files.toNel.fold(noFilesFound)(applyUpdateTo(_, update))
     } yield ()
->>>>>>> 3192e151
 
   def applyUpdateTo[G[_]: Traverse](files: G[File], update: Update): F[Unit] = {
     val actions = UpdateHeuristic.all.map { heuristic =>
