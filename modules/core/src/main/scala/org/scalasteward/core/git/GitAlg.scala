/*
 * Copyright 2018-2020 Scala Steward contributors
 *
 * Licensed under the Apache License, Version 2.0 (the "License");
 * you may not use this file except in compliance with the License.
 * You may obtain a copy of the License at
 *
 *     http://www.apache.org/licenses/LICENSE-2.0
 *
 * Unless required by applicable law or agreed to in writing, software
 * distributed under the License is distributed on an "AS IS" BASIS,
 * WITHOUT WARRANTIES OR CONDITIONS OF ANY KIND, either express or implied.
 * See the License for the specific language governing permissions and
 * limitations under the License.
 */

package org.scalasteward.core.git

import better.files.File
import cats.Monad
import cats.effect.{MonadCancel, MonadCancelThrow}
import cats.syntax.all._
import org.http4s.Uri
import org.scalasteward.core.application.Config
import org.scalasteward.core.io.{FileAlg, ProcessAlg, WorkspaceAlg}
<<<<<<< HEAD
import org.scalasteward.core.util.Nel
=======
import org.scalasteward.core.util.{BracketThrow, Nel}
>>>>>>> 70862b72
import org.scalasteward.core.vcs.data.Repo

trait GitAlg[F[_]] {
  def branchAuthors(repo: Repo, branch: Branch, base: Branch): F[List[String]]

  def checkoutBranch(repo: Repo, branch: Branch): F[Unit]

  def clone(repo: Repo, url: Uri): F[Unit]

  def cloneExists(repo: Repo): F[Boolean]

  def commitAll(repo: Repo, message: String): F[Commit]

  def containsChanges(repo: Repo): F[Boolean]

  def createBranch(repo: Repo, branch: Branch): F[Unit]

  def currentBranch(repo: Repo): F[Branch]

  def findFilesContaining(repo: Repo, string: String): F[List[String]]

  /** Returns `true` if merging `branch` into `base` results in merge conflicts. */
  def hasConflicts(repo: Repo, branch: Branch, base: Branch): F[Boolean]

  def isMerged(repo: Repo, branch: Branch, base: Branch): F[Boolean]

  def latestSha1(repo: Repo, branch: Branch): F[Sha1]

  /** Merges `branch` into the current branch using `theirs` as merge strategy option. */
  def mergeTheirs(repo: Repo, branch: Branch): F[Option[Commit]]

  def push(repo: Repo, branch: Branch): F[Unit]

  def removeClone(repo: Repo): F[Unit]

  def setAuthor(repo: Repo, author: Author): F[Unit]

  def syncFork(repo: Repo, upstreamUrl: Uri, defaultBranch: Branch): F[Unit]

  final def commitAllIfDirty(repo: Repo, message: String)(implicit F: Monad[F]): F[Option[Commit]] =
    containsChanges(repo).ifM(commitAll(repo, message).map(Some.apply), F.pure(None))

  final def returnToCurrentBranch[A, E](repo: Repo)(fa: F[A])(implicit F: MonadCancel[F, E]): F[A] =
    F.bracket(currentBranch(repo))(_ => fa)(checkoutBranch(repo, _))
}

object GitAlg {
  def create[F[_]](implicit
      config: Config,
      fileAlg: FileAlg[F],
      processAlg: ProcessAlg[F],
      workspaceAlg: WorkspaceAlg[F],
<<<<<<< HEAD
      F: MonadCancelThrow[F]
=======
      F: BracketThrow[F]
>>>>>>> 70862b72
  ): GitAlg[F] =
    new GitAlg[F] {
      override def branchAuthors(repo: Repo, branch: Branch, base: Branch): F[List[String]] =
        workspaceAlg.repoDir(repo).flatMap { repoDir =>
          git("log", "--pretty=format:'%an'", dotdot(base, branch))(repoDir)
        }

      override def checkoutBranch(repo: Repo, branch: Branch): F[Unit] =
        for {
          repoDir <- workspaceAlg.repoDir(repo)
          _ <- git("checkout", branch.name)(repoDir)
        } yield ()

      override def clone(repo: Repo, url: Uri): F[Unit] =
        for {
          rootDir <- workspaceAlg.rootDir
          repoDir <- workspaceAlg.repoDir(repo)
          _ <- git("clone", "--recursive", url.toString, repoDir.pathAsString)(rootDir)
        } yield ()

      override def cloneExists(repo: Repo): F[Boolean] =
        for {
          repoDir <- workspaceAlg.repoDir(repo)
          dotGitExists <- fileAlg.isDirectory(repoDir / ".git")
        } yield dotGitExists

      override def commitAll(repo: Repo, message: String): F[Commit] =
        for {
          repoDir <- workspaceAlg.repoDir(repo)
          _ <- git("commit", "--all", sign, "-m", message)(repoDir)
        } yield Commit()

      override def containsChanges(repo: Repo): F[Boolean] =
        workspaceAlg.repoDir(repo).flatMap { repoDir =>
          val args = List("status", "--porcelain", "--untracked-files=no", "--ignore-submodules")
          git(args: _*)(repoDir).map(_.nonEmpty)
        }

      override def createBranch(repo: Repo, branch: Branch): F[Unit] =
        for {
          repoDir <- workspaceAlg.repoDir(repo)
          _ <- git("checkout", "-b", branch.name)(repoDir)
        } yield ()

      override def currentBranch(repo: Repo): F[Branch] =
        for {
          repoDir <- workspaceAlg.repoDir(repo)
          lines <- git("rev-parse", "--abbrev-ref", Branch.head.name)(repoDir)
        } yield Branch(lines.mkString.trim)

      override def findFilesContaining(repo: Repo, string: String): F[List[String]] =
        for {
          repoDir <- workspaceAlg.repoDir(repo)
          args = List("grep", "-I", "--fixed-strings", "--files-with-matches", string)
          lines <- git(args: _*)(repoDir).handleError(_ => List.empty)
        } yield lines.filter(_.nonEmpty)

      override def hasConflicts(repo: Repo, branch: Branch, base: Branch): F[Boolean] =
        workspaceAlg.repoDir(repo).flatMap { repoDir =>
          val tryMerge = git("merge", "--no-commit", "--no-ff", branch.name)(repoDir)
          val abortMerge = git("merge", "--abort")(repoDir).void

          returnToCurrentBranch(repo) {
            checkoutBranch(repo, base) >> F.guarantee(tryMerge, abortMerge).attempt.map(_.isLeft)
          }
        }

      override def isMerged(repo: Repo, branch: Branch, base: Branch): F[Boolean] =
        workspaceAlg.repoDir(repo).flatMap { repoDir =>
          git("log", "--pretty=format:'%h'", dotdot(base, branch))(repoDir).map(_.isEmpty)
        }

      override def latestSha1(repo: Repo, branch: Branch): F[Sha1] =
        for {
          repoDir <- workspaceAlg.repoDir(repo)
          lines <- git("rev-parse", "--verify", branch.name)(repoDir)
          sha1 <- F.fromEither(Sha1.from(lines.mkString("").trim))
        } yield sha1

      override def mergeTheirs(repo: Repo, branch: Branch): F[Option[Commit]] =
        for {
          before <- latestSha1(repo, Branch.head)
          repoDir <- workspaceAlg.repoDir(repo)
          _ <- git("merge", "--strategy-option=theirs", sign, branch.name)(repoDir).void
            .handleErrorWith { throwable =>
              // Resolve CONFLICT (modify/delete) by deleting unmerged files:
              for {
                unmergedFiles <- git("diff", "--name-only", "--diff-filter=U")(repoDir)
                _ <- Nel.fromList(unmergedFiles.filter(_.nonEmpty)) match {
                  case Some(files) => files.traverse(file => git("rm", file)(repoDir))
                  case None        => F.raiseError(throwable)
                }
                _ <- git("commit", "--all", "--no-edit", sign)(repoDir)
              } yield ()
            }
          after <- latestSha1(repo, Branch.head)
        } yield Option.when(before =!= after)(Commit())

      override def push(repo: Repo, branch: Branch): F[Unit] =
        for {
          repoDir <- workspaceAlg.repoDir(repo)
          _ <- git("push", "--force", "--set-upstream", "origin", branch.name)(repoDir)
        } yield ()

      override def removeClone(repo: Repo): F[Unit] =
        workspaceAlg.repoDir(repo).flatMap(fileAlg.deleteForce)

      override def setAuthor(repo: Repo, author: Author): F[Unit] =
        for {
          repoDir <- workspaceAlg.repoDir(repo)
          _ <- git("config", "user.email", author.email)(repoDir)
          _ <- git("config", "user.name", author.name)(repoDir)
        } yield ()

      override def syncFork(repo: Repo, upstreamUrl: Uri, defaultBranch: Branch): F[Unit] =
        for {
          repoDir <- workspaceAlg.repoDir(repo)
          remote = "upstream"
          branch = defaultBranch.name
          remoteBranch = s"$remote/$branch"
          _ <- git("remote", "add", remote, upstreamUrl.toString)(repoDir)
          _ <- git("fetch", "--tags", remote, branch)(repoDir)
          _ <- git("checkout", "-B", branch, "--track", remoteBranch)(repoDir)
          _ <- git("merge", remoteBranch)(repoDir)
          _ <- push(repo, defaultBranch)
        } yield ()

      private def git(args: String*)(cwd: File): F[List[String]] = {
        val extraEnv = "GIT_ASKPASS" -> config.gitAskPass.pathAsString
        processAlg.exec(Nel.of("git", args: _*), cwd, extraEnv)
      }

      private val sign: String =
        if (config.signCommits) "--gpg-sign" else "--no-gpg-sign"
    }
}<|MERGE_RESOLUTION|>--- conflicted
+++ resolved
@@ -23,11 +23,7 @@
 import org.http4s.Uri
 import org.scalasteward.core.application.Config
 import org.scalasteward.core.io.{FileAlg, ProcessAlg, WorkspaceAlg}
-<<<<<<< HEAD
-import org.scalasteward.core.util.Nel
-=======
 import org.scalasteward.core.util.{BracketThrow, Nel}
->>>>>>> 70862b72
 import org.scalasteward.core.vcs.data.Repo
 
 trait GitAlg[F[_]] {
@@ -80,11 +76,7 @@
       fileAlg: FileAlg[F],
       processAlg: ProcessAlg[F],
       workspaceAlg: WorkspaceAlg[F],
-<<<<<<< HEAD
-      F: MonadCancelThrow[F]
-=======
       F: BracketThrow[F]
->>>>>>> 70862b72
   ): GitAlg[F] =
     new GitAlg[F] {
       override def branchAuthors(repo: Repo, branch: Branch, base: Branch): F[List[String]] =
