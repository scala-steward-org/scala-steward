--- conflicted
+++ resolved
@@ -70,22 +70,12 @@
   )(implicit F: Applicative[F]): Stream[F, (A, String)] =
     walk(dir)
       .evalFilter(isRegularFile)
-<<<<<<< HEAD
       .evalMapFilter { file =>
         fileFilter(file) match {
           case Some(a) => readFile(file).map(_.filter(contentFilter).map(a -> _))
           case None    => F.pure(Option.empty[(A, String)])
         }
       }
-
-  final def writeFileData(dir: File, fileData: FileData): F[Unit] =
-    writeFile(dir / fileData.path, fileData.content)
-=======
-      .filter(fileFilter)
-      .evalFilter(readFile(_).map(_.fold(false)(contentFilter)))
-      .compile
-      .toList
->>>>>>> c86d8de0
 }
 
 object FileAlg {
