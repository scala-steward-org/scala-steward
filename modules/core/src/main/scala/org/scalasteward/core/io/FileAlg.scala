--- conflicted
+++ resolved
@@ -56,18 +56,12 @@
     Resource.make(create)(_ => delete)
   }
 
-<<<<<<< HEAD
-  final def editFile(file: File, edit: String => String)(implicit F: MonadThrow[F]): F[Unit] =
-=======
   final def createTemporarily[E](dir: File, data: FileData)(implicit
       F: ApplicativeError[F, E]
   ): Resource[F, Unit] =
-    createTemporarily(dir / data.name, data.content)
+    createTemporarily(dir / data.path, data.content)
 
-  final def editFile(file: File, edit: String => Option[String])(implicit
-      F: MonadThrow[F]
-  ): F[Boolean] =
->>>>>>> 3797af07
+  final def editFile(file: File, edit: String => String)(implicit F: MonadThrow[F]): F[Unit] =
     readFile(file)
       .flatMap(_.fold(F.unit)(content => writeFile(file, edit(content))))
       .adaptError { case t => new Throwable(s"failed to edit $file", t) }
