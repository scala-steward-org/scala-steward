/*
 * Copyright 2018-2020 Scala Steward contributors
 *
 * Licensed under the Apache License, Version 2.0 (the "License");
 * you may not use this file except in compliance with the License.
 * You may obtain a copy of the License at
 *
 *     http://www.apache.org/licenses/LICENSE-2.0
 *
 * Unless required by applicable law or agreed to in writing, software
 * distributed under the License is distributed on an "AS IS" BASIS,
 * WITHOUT WARRANTIES OR CONDITIONS OF ANY KIND, either express or implied.
 * See the License for the specific language governing permissions and
 * limitations under the License.
 */

package org.scalasteward.core.io

import better.files.File
import cats.effect.kernel.Async
import cats.syntax.all._
import io.chrisdavenport.log4cats.Logger
import org.scalasteward.core.application.Config.{ProcessCfg, SandboxCfg}
import org.scalasteward.core.util.Nel

trait ProcessAlg[F[_]] {
  def exec(command: Nel[String], cwd: File, extraEnv: (String, String)*): F[List[String]]

  def execSandboxed(command: Nel[String], cwd: File): F[List[String]]
}

object ProcessAlg {
  abstract class UsingFirejail[F[_]](config: SandboxCfg) extends ProcessAlg[F] {
    override def execSandboxed(command: Nel[String], cwd: File): F[List[String]] =
      if (config.disableSandbox)
        exec(command, cwd)
      else {
        val whitelisted = (cwd.pathAsString :: config.whitelistedDirectories)
          .map(dir => s"--whitelist=$dir")
        val readOnly = config.readOnlyDirectories
          .map(dir => s"--read-only=$dir")
        exec(Nel("firejail", whitelisted ++ readOnly) ::: command, cwd)
      }
  }

<<<<<<< HEAD
  def create[F[_]](implicit
      config: Config,
      logger: Logger[F],
      F: Async[F]
  ): ProcessAlg[F] =
    new UsingFirejail[F](config) {
=======
  def create[F[_]](blocker: Blocker, config: ProcessCfg)(implicit
      contextShift: ContextShift[F],
      logger: Logger[F],
      timer: Timer[F],
      F: Concurrent[F]
  ): ProcessAlg[F] = {
    val envVars = config.envVars.map(v => (v.name, v.value))
    new UsingFirejail[F](config.sandboxCfg) {
>>>>>>> 70862b72
      override def exec(
          command: Nel[String],
          cwd: File,
          extraEnv: (String, String)*
      ): F[List[String]] =
        logger.debug(s"Execute ${command.mkString_(" ")}") >>
          process.slurp[F](
            command,
            Some(cwd.toJava),
            (extraEnv ++ envVars).toMap,
            config.processTimeout,
            logger.trace(_)
          )
    }
  }
}<|MERGE_RESOLUTION|>--- conflicted
+++ resolved
@@ -43,14 +43,6 @@
       }
   }
 
-<<<<<<< HEAD
-  def create[F[_]](implicit
-      config: Config,
-      logger: Logger[F],
-      F: Async[F]
-  ): ProcessAlg[F] =
-    new UsingFirejail[F](config) {
-=======
   def create[F[_]](blocker: Blocker, config: ProcessCfg)(implicit
       contextShift: ContextShift[F],
       logger: Logger[F],
@@ -59,7 +51,6 @@
   ): ProcessAlg[F] = {
     val envVars = config.envVars.map(v => (v.name, v.value))
     new UsingFirejail[F](config.sandboxCfg) {
->>>>>>> 70862b72
       override def exec(
           command: Nel[String],
           cwd: File,
