/*
 * Copyright 2018-2021 Scala Steward contributors
 *
 * Licensed under the Apache License, Version 2.0 (the "License");
 * you may not use this file except in compliance with the License.
 * You may obtain a copy of the License at
 *
 *     http://www.apache.org/licenses/LICENSE-2.0
 *
 * Unless required by applicable law or agreed to in writing, software
 * distributed under the License is distributed on an "AS IS" BASIS,
 * WITHOUT WARRANTIES OR CONDITIONS OF ANY KIND, either express or implied.
 * See the License for the specific language governing permissions and
 * limitations under the License.
 */

package org.scalasteward.core.nurture

import cats.effect.Concurrent
import cats.implicits._
import eu.timepit.refined.types.numeric.NonNegInt
import fs2.Stream
import org.http4s.Uri
import org.scalasteward.core.application.Config
import org.scalasteward.core.coursier.CoursierAlg
import org.scalasteward.core.data.ProcessResult.{Created, Ignored, Updated}
import org.scalasteward.core.data._
import org.scalasteward.core.edit.{EditAlg, EditAttempt}
import org.scalasteward.core.git.{Branch, Commit, GitAlg}
import org.scalasteward.core.repoconfig.PullRequestUpdateStrategy
import org.scalasteward.core.util.UrlChecker
import org.scalasteward.core.util.logger.LoggerOps
import org.scalasteward.core.vcs.data._
import org.scalasteward.core.vcs.{VCSApiAlg, VCSExtraAlg, VCSRepoAlg}
import org.scalasteward.core.{git, util, vcs}
import org.typelevel.log4cats.Logger

final class NurtureAlg[F[_]](config: Config)(implicit
    coursierAlg: CoursierAlg[F],
    editAlg: EditAlg[F],
    gitAlg: GitAlg[F],
    logger: Logger[F],
    pullRequestRepository: PullRequestRepository[F],
    vcsApiAlg: VCSApiAlg[F],
    vcsExtraAlg: VCSExtraAlg[F],
    vcsRepoAlg: VCSRepoAlg[F],
    urlChecker: UrlChecker[F],
    F: Concurrent[F]
) {
  def nurture(data: RepoData, fork: RepoOut, updates: List[Update.Single]): F[Unit] =
    for {
      _ <- logger.info(s"Nurture ${data.repo.show}")
      baseBranch <- cloneAndSync(data.repo, fork)
      _ <- updateDependencies(data, fork.repo, baseBranch, updates)
    } yield ()

  def cloneAndSync(repo: Repo, fork: RepoOut): F[Branch] =
    for {
      _ <- gitAlg.cloneExists(repo).ifM(F.unit, vcsRepoAlg.cloneAndSync(repo, fork))
      baseBranch <- vcsApiAlg.parentOrRepo(fork, config.doNotFork).map(_.default_branch)
    } yield baseBranch

  def updateDependencies(
      data: RepoData,
      fork: Repo,
      baseBranch: Branch,
      updates: List[Update.Single]
  ): F[Unit] =
    for {
      _ <- F.unit
      grouped = Update.groupByGroupId(updates)
      _ <- logger.info(util.logger.showUpdates(grouped))
      baseSha1 <- gitAlg.latestSha1(data.repo, baseBranch)
      _ <- NurtureAlg.processUpdates(
        grouped,
        update => {
          val updateData =
            UpdateData(data, fork, update, baseBranch, baseSha1, git.branchFor(update))
          processUpdate(updateData)
        },
        data.config.updates.limit
      )
    } yield ()

  def processUpdate(data: UpdateData): F[ProcessResult] =
    for {
      _ <- logger.info(s"Process update ${data.update.show}")
      head = vcs.listingBranch(config.vcsType, data.fork, data.update)
      pullRequests <- vcsApiAlg.listPullRequests(data.repo, head, data.baseBranch)
      result <- pullRequests.headOption match {
        case Some(pr) if pr.isClosed =>
          logger.info(s"PR ${pr.html_url} is closed") >>
            deleteRemoteBranch(data.repo, data.updateBranch).as(Ignored)
        case Some(pr) =>
          logger.info(s"Found PR ${pr.html_url}") >> updatePullRequest(data)
        case None =>
          applyNewUpdate(data).flatTap {
            case Created(newPrNumber) => closeObsoletePullRequests(data, newPrNumber)
            case _                    => F.unit
          }
      }
      _ <- pullRequests.headOption.traverse_ { pr =>
        pullRequestRepository.createOrUpdate(
          data.repo,
          pr.html_url,
          data.baseSha1,
          data.update,
          pr.state,
          pr.number
        )
      }
    } yield result

  def closeObsoletePullRequests(data: UpdateData, newNumber: PullRequestNumber): F[Unit] =
    pullRequestRepository.getObsoleteOpenPullRequests(data.repo, data.update).flatMap {
      _.traverse_ { case (oldNumber, oldUrl, oldUpdate) =>
        closeObsoletePullRequest(data, oldUpdate, oldUrl, oldNumber, newNumber)
      }
    }

  private def closeObsoletePullRequest(
      data: UpdateData,
      oldUpdate: Update,
      oldUrl: Uri,
      oldNumber: PullRequestNumber,
      newNumber: PullRequestNumber
<<<<<<< HEAD
  ): F[Unit] = {
    val label = s"Closing obsolete PR ${oldUrl.renderString} for ${oldUpdate.show}"
    logger.attemptLogWarnLabel_(label) {
      for {
        _ <- pullRequestRepository.changeState(data.repo, oldUrl, PullRequestState.Closed)
        comment = s"Superseded by ${vcsApiAlg.referencePullRequest(newNumber)}."
        _ <- vcsApiAlg.commentPullRequest(data.repo, oldNumber, comment)
        oldBranch = git.branchFor(oldUpdate)
        oldRemoteBranch = oldBranch.withPrefix("origin/")
        oldBranchExists <- gitAlg.branchExists(data.repo, oldRemoteBranch)
        authors <-
          if (oldBranchExists) gitAlg.branchAuthors(data.repo, oldRemoteBranch, data.baseBranch)
          else List.empty.pure[F]
        _ <-
          if (authors.size <= 1) for {
            _ <- vcsApiAlg.closePullRequest(data.repo, oldNumber)
            _ <- deleteRemoteBranch(data.repo, oldBranch)
          } yield ()
          else F.unit
=======
  ): F[Unit] =
    logger.attemptWarn.bracket_(
      s"Closing obsolete PR ${oldUrl.renderString} for ${oldUpdate.show}"
    ) {
      for {
        _ <- pullRequestRepository.changeState(repo, oldUrl, PullRequestState.Closed)
        comment = s"Superseded by ${vcsApiAlg.referencePullRequest(newNumber)}."
        _ <- vcsApiAlg.commentPullRequest(repo, oldNumber, comment)
        _ <- vcsApiAlg.closePullRequest(repo, oldNumber)
        _ <- removeRemoteBranch(repo, git.branchFor(oldUpdate))
>>>>>>> d8711948
      } yield ()
    }
  }

<<<<<<< HEAD
  private def deleteRemoteBranch(repo: Repo, branch: Branch): F[Unit] =
    logger.attemptLogWarn_(s"Deleting remote branch ${branch.name} failed") {
      val remoteBranch = branch.withPrefix("origin/")
      gitAlg.branchExists(repo, remoteBranch).ifM(gitAlg.deleteRemoteBranch(repo, branch), F.unit)
=======
  private def removeRemoteBranch(repo: Repo, branch: Branch): F[Unit] =
    logger.attemptWarn.log_(s"Removing remote branch ${branch.name} failed") {
      gitAlg.removeBranch(repo, branch)
>>>>>>> d8711948
    }

  def applyNewUpdate(data: UpdateData): F[ProcessResult] =
    gitAlg.returnToCurrentBranch(data.repo) {
      val createBranch = logger.info(s"Create branch ${data.updateBranch.name}") >>
        gitAlg.createBranch(data.repo, data.updateBranch)
      editAlg.applyUpdate(data.repoData, data.update, createBranch).flatMap { edits =>
        val editCommits = edits.flatMap(_.maybeCommit)
        if (editCommits.isEmpty) logger.warn("No commits created").as(Ignored)
        else pushCommits(data, editCommits) >> createPullRequest(data, edits)
      }
    }

  def pushCommits(data: UpdateData, commits: List[Commit]): F[ProcessResult] =
    if (commits.isEmpty) F.pure[ProcessResult](Ignored)
    else
      for {
        _ <- logger.info(s"Push ${commits.length} commit(s)")
        _ <- gitAlg.push(data.repo, data.updateBranch)
      } yield Updated

  def createPullRequest(data: UpdateData, edits: List[EditAttempt]): F[ProcessResult] =
    for {
      _ <- logger.info(s"Create PR ${data.updateBranch.name}")
      dependenciesWithNextVersion =
        data.update.dependencies.map(_.copy(version = data.update.nextVersion)).toList
      resolvers = data.repoData.cache.dependencyInfos.flatMap(_.resolvers)
      artifactIdToUrl <-
        coursierAlg.getArtifactIdUrlMapping(Scope(dependenciesWithNextVersion, resolvers))
      existingArtifactUrlsList <- artifactIdToUrl.toList.filterA(a => urlChecker.exists(a._2))
      existingArtifactUrlsMap = existingArtifactUrlsList.toMap
      releaseRelatedUrls <-
        existingArtifactUrlsMap
          .get(data.update.mainArtifactId)
          .traverse(vcsExtraAlg.getReleaseRelatedUrls(_, data.update))
      filesWithOldVersion <- gitAlg.findFilesContaining(data.repo, data.update.currentVersion)
      branchName = vcs.createBranch(config.vcsType, data.fork, data.update)
      requestData = NewPullRequestData.from(
        data,
        branchName,
        edits,
        existingArtifactUrlsMap,
        releaseRelatedUrls.getOrElse(List.empty),
        filesWithOldVersion
      )
      pr <- vcsApiAlg.createPullRequest(data.repo, requestData)
      _ <- pullRequestRepository.createOrUpdate(
        data.repo,
        pr.html_url,
        data.baseSha1,
        data.update,
        pr.state,
        pr.number
      )
      _ <- logger.info(s"Created PR ${pr.html_url}")
    } yield Created(pr.number)

  def updatePullRequest(data: UpdateData): F[ProcessResult] =
    if (data.repoConfig.updatePullRequestsOrDefault =!= PullRequestUpdateStrategy.Never)
      gitAlg.returnToCurrentBranch(data.repo) {
        for {
          _ <- gitAlg.checkoutBranch(data.repo, data.updateBranch)
          update <- shouldBeUpdated(data)
          result <- if (update) mergeAndApplyAgain(data) else F.pure[ProcessResult](Ignored)
        } yield result
      }
    else
      logger.info("PR updates are disabled by flag").as(Ignored)

  def shouldBeUpdated(data: UpdateData): F[Boolean] = {
    val result = gitAlg.isMerged(data.repo, data.updateBranch, data.baseBranch).flatMap {
      case true => (false, "PR has been merged").pure[F]
      case false =>
        gitAlg.branchAuthors(data.repo, data.updateBranch, data.baseBranch).flatMap { authors =>
          if (authors.length >= 2)
            (false, s"PR has commits by ${authors.mkString(", ")}").pure[F]
          else if (data.repoConfig.updatePullRequestsOrDefault === PullRequestUpdateStrategy.Always)
            (true, "PR update strategy is set to always").pure[F]
          else
            gitAlg.hasConflicts(data.repo, data.updateBranch, data.baseBranch).map {
              case true  => (true, s"PR has conflicts with ${data.baseBranch.name}")
              case false => (false, s"PR has no conflict with ${data.baseBranch.name}")
            }
        }
    }
    result.flatMap { case (update, msg) => logger.info(msg).as(update) }
  }

  def mergeAndApplyAgain(data: UpdateData): F[ProcessResult] =
    for {
      _ <- logger.info(
        s"Merge branch ${data.baseBranch.name} into ${data.updateBranch.name} and apply again"
      )
      maybeMergeCommit <- gitAlg.mergeTheirs(data.repo, data.baseBranch)
      edits <- editAlg.applyUpdate(data.repoData, data.update)
      editCommits = edits.flatMap(_.maybeCommit)
      result <- pushCommits(data, maybeMergeCommit.toList ++ editCommits)
    } yield result
}

object NurtureAlg {
  def processUpdates[F[_]](
      updates: List[Update],
      updateF: Update => F[ProcessResult],
      updatesLimit: Option[NonNegInt]
  )(implicit F: Concurrent[F]): F[Unit] =
    updatesLimit match {
      case None => updates.traverse_(updateF)
      case Some(limit) =>
        Stream
          .emits(updates)
          .evalMap(updateF)
          .through(util.takeUntil(0, limit.value) {
            case Ignored    => 0
            case Updated    => 1
            case Created(_) => 1
          })
          .compile
          .drain
    }
}<|MERGE_RESOLUTION|>--- conflicted
+++ resolved
@@ -124,10 +124,10 @@
       oldUrl: Uri,
       oldNumber: PullRequestNumber,
       newNumber: PullRequestNumber
-<<<<<<< HEAD
-  ): F[Unit] = {
-    val label = s"Closing obsolete PR ${oldUrl.renderString} for ${oldUpdate.show}"
-    logger.attemptLogWarnLabel_(label) {
+  ): F[Unit] =
+    logger.attemptWarn.bracket_(
+      s"Closing obsolete PR ${oldUrl.renderString} for ${oldUpdate.show}"
+    ) {
       for {
         _ <- pullRequestRepository.changeState(data.repo, oldUrl, PullRequestState.Closed)
         comment = s"Superseded by ${vcsApiAlg.referencePullRequest(newNumber)}."
@@ -144,32 +144,13 @@
             _ <- deleteRemoteBranch(data.repo, oldBranch)
           } yield ()
           else F.unit
-=======
-  ): F[Unit] =
-    logger.attemptWarn.bracket_(
-      s"Closing obsolete PR ${oldUrl.renderString} for ${oldUpdate.show}"
-    ) {
-      for {
-        _ <- pullRequestRepository.changeState(repo, oldUrl, PullRequestState.Closed)
-        comment = s"Superseded by ${vcsApiAlg.referencePullRequest(newNumber)}."
-        _ <- vcsApiAlg.commentPullRequest(repo, oldNumber, comment)
-        _ <- vcsApiAlg.closePullRequest(repo, oldNumber)
-        _ <- removeRemoteBranch(repo, git.branchFor(oldUpdate))
->>>>>>> d8711948
       } yield ()
     }
-  }
-
-<<<<<<< HEAD
+
   private def deleteRemoteBranch(repo: Repo, branch: Branch): F[Unit] =
-    logger.attemptLogWarn_(s"Deleting remote branch ${branch.name} failed") {
+    logger.attemptWarn.log_(s"Deleting remote branch ${branch.name} failed") {
       val remoteBranch = branch.withPrefix("origin/")
       gitAlg.branchExists(repo, remoteBranch).ifM(gitAlg.deleteRemoteBranch(repo, branch), F.unit)
-=======
-  private def removeRemoteBranch(repo: Repo, branch: Branch): F[Unit] =
-    logger.attemptWarn.log_(s"Removing remote branch ${branch.name} failed") {
-      gitAlg.removeBranch(repo, branch)
->>>>>>> d8711948
     }
 
   def applyNewUpdate(data: UpdateData): F[ProcessResult] =
