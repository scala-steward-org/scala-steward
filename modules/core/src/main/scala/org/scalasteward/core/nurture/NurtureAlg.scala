/*
 * Copyright 2018-2021 Scala Steward contributors
 *
 * Licensed under the Apache License, Version 2.0 (the "License");
 * you may not use this file except in compliance with the License.
 * You may obtain a copy of the License at
 *
 *     http://www.apache.org/licenses/LICENSE-2.0
 *
 * Unless required by applicable law or agreed to in writing, software
 * distributed under the License is distributed on an "AS IS" BASIS,
 * WITHOUT WARRANTIES OR CONDITIONS OF ANY KIND, either express or implied.
 * See the License for the specific language governing permissions and
 * limitations under the License.
 */

package org.scalasteward.core.nurture

import cats.effect.Concurrent
import cats.implicits._
import eu.timepit.refined.types.numeric.NonNegInt
import fs2.Stream
import org.http4s.Uri
import org.scalasteward.core.application.Config.VCSCfg
import org.scalasteward.core.coursier.CoursierAlg
import org.scalasteward.core.data.ProcessResult.{Created, Ignored, Updated}
import org.scalasteward.core.data._
import org.scalasteward.core.edit.{EditAlg, EditAttempt}
import org.scalasteward.core.git.{Branch, Commit, GitAlg}
import org.scalasteward.core.repoconfig.PullRequestUpdateStrategy
import org.scalasteward.core.util.UrlChecker
import org.scalasteward.core.util.logger.LoggerOps
import org.scalasteward.core.vcs.data._
import org.scalasteward.core.vcs.{VCSApiAlg, VCSExtraAlg, VCSRepoAlg}
import org.scalasteward.core.{git, util, vcs}
import org.typelevel.log4cats.Logger

final class NurtureAlg[F[_]](config: VCSCfg)(implicit
    coursierAlg: CoursierAlg[F],
    editAlg: EditAlg[F],
    gitAlg: GitAlg[F],
    logger: Logger[F],
    pullRequestRepository: PullRequestRepository[F],
    vcsApiAlg: VCSApiAlg[F],
    vcsExtraAlg: VCSExtraAlg[F],
    vcsRepoAlg: VCSRepoAlg[F],
    urlChecker: UrlChecker[F],
    F: Concurrent[F]
) {
  def nurture(data: RepoData, fork: RepoOut, updates: List[Update.Single]): F[Unit] =
    for {
      _ <- logger.info(s"Nurture ${data.repo.show}")
      baseBranch <- cloneAndSync(data.repo, fork)
      _ <- updateDependencies(data, fork.repo, baseBranch, updates)
    } yield ()

  def cloneAndSync(repo: Repo, fork: RepoOut): F[Branch] =
    for {
      _ <- gitAlg.cloneExists(repo).ifM(F.unit, vcsRepoAlg.cloneAndSync(repo, fork))
      baseBranch <- vcsApiAlg.parentOrRepo(fork, config.doNotFork).map(_.default_branch)
    } yield baseBranch

  def updateDependencies(
      data: RepoData,
      fork: Repo,
      baseBranch: Branch,
      updates: List[Update.Single]
  ): F[Unit] =
    for {
      _ <- F.unit
      grouped = Update.groupByGroupId(updates)
      _ <- logger.info(util.logger.showUpdates(grouped))
      baseSha1 <- gitAlg.latestSha1(data.repo, baseBranch)
      _ <- NurtureAlg.processUpdates(
        grouped,
        update => {
          val updateData =
            UpdateData(
              data,
              fork,
              update,
              baseBranch,
              baseSha1,
              git.branchFor(update, data.repo.branch)
            )
          processUpdate(updateData)
        },
        data.config.updates.limit
      )
    } yield ()

  def processUpdate(data: UpdateData): F[ProcessResult] =
    for {
      _ <- logger.info(s"Process update ${data.update.show}")
<<<<<<< HEAD
      head = vcs.listingBranch(config.tpe, data.fork, data.update, data.repo.branch)
=======
      head = vcs.listingBranch(config.tpe, data.fork, data.updateBranch)
>>>>>>> 49399463
      pullRequests <- vcsApiAlg.listPullRequests(data.repo, head, data.baseBranch)
      result <- pullRequests.headOption match {
        case Some(pr) if pr.isClosed =>
          logger.info(s"PR ${pr.html_url} is closed") >>
            deleteRemoteBranch(data.repo, data.updateBranch).as(Ignored)
        case Some(pr) =>
          logger.info(s"Found PR ${pr.html_url}") >> updatePullRequest(data)
        case None =>
          applyNewUpdate(data).flatTap {
            case Created(newPrNumber) => closeObsoletePullRequests(data, newPrNumber)
            case _                    => F.unit
          }
      }
      _ <- pullRequests.headOption.traverse_ { pr =>
        pullRequestRepository.createOrUpdate(
          data.repo,
          pr.html_url,
          data.baseSha1,
          data.update,
          pr.state,
          pr.number
        )
      }
    } yield result

  def closeObsoletePullRequests(data: UpdateData, newNumber: PullRequestNumber): F[Unit] =
    pullRequestRepository.getObsoleteOpenPullRequests(data.repo, data.update).flatMap {
      _.traverse_ { case (oldNumber, oldUrl, oldUpdate) =>
        closeObsoletePullRequest(data, oldUpdate, oldUrl, oldNumber, newNumber)
      }
    }

  private def closeObsoletePullRequest(
      data: UpdateData,
      oldUpdate: Update,
      oldUrl: Uri,
      oldNumber: PullRequestNumber,
      newNumber: PullRequestNumber
  ): F[Unit] =
    logger.attemptWarn.label_(s"Closing obsolete PR ${oldUrl.renderString} for ${oldUpdate.show}") {
      for {
        _ <- pullRequestRepository.changeState(data.repo, oldUrl, PullRequestState.Closed)
        comment = s"Superseded by ${vcsApiAlg.referencePullRequest(newNumber)}."
        _ <- vcsApiAlg.commentPullRequest(data.repo, oldNumber, comment)
        oldBranch = git.branchFor(oldUpdate, data.repo.branch)
        oldRemoteBranch = oldBranch.withPrefix("origin/")
        oldBranchExists <- gitAlg.branchExists(data.repo, oldRemoteBranch)
        authors <-
          if (oldBranchExists) gitAlg.branchAuthors(data.repo, oldRemoteBranch, data.baseBranch)
          else List.empty.pure[F]
        _ <-
          if (authors.size <= 1) for {
            _ <- vcsApiAlg.closePullRequest(data.repo, oldNumber)
            _ <- deleteRemoteBranch(data.repo, oldBranch)
          } yield ()
          else F.unit
      } yield ()
    }

  private def deleteRemoteBranch(repo: Repo, branch: Branch): F[Unit] =
    logger.attemptWarn.log_(s"Deleting remote branch ${branch.name} failed") {
      val remoteBranch = branch.withPrefix("origin/")
      gitAlg.branchExists(repo, remoteBranch).ifM(gitAlg.deleteRemoteBranch(repo, branch), F.unit)
    }

  def applyNewUpdate(data: UpdateData): F[ProcessResult] =
    gitAlg.returnToCurrentBranch(data.repo) {
      val createBranch = logger.info(s"Create branch ${data.updateBranch.name}") >>
        gitAlg.createBranch(data.repo, data.updateBranch)
      editAlg.applyUpdate(data.repoData, data.update, createBranch).flatMap { edits =>
        val editCommits = edits.flatMap(_.maybeCommit)
        if (editCommits.isEmpty) logger.warn("No commits created").as(Ignored)
        else pushCommits(data, editCommits) >> createPullRequest(data, edits)
      }
    }

  def pushCommits(data: UpdateData, commits: List[Commit]): F[ProcessResult] =
    if (commits.isEmpty) F.pure[ProcessResult](Ignored)
    else
      for {
        _ <- logger.info(s"Push ${commits.length} commit(s)")
        _ <- gitAlg.push(data.repo, data.updateBranch)
      } yield Updated

  def createPullRequest(data: UpdateData, edits: List[EditAttempt]): F[ProcessResult] =
    for {
      _ <- logger.info(s"Create PR ${data.updateBranch.name}")
      dependenciesWithNextVersion =
        data.update.dependencies.map(_.copy(version = data.update.nextVersion)).toList
      resolvers = data.repoData.cache.dependencyInfos.flatMap(_.resolvers)
      artifactIdToUrl <-
        coursierAlg.getArtifactIdUrlMapping(Scope(dependenciesWithNextVersion, resolvers))
      existingArtifactUrlsList <- artifactIdToUrl.toList.filterA(a => urlChecker.exists(a._2))
      existingArtifactUrlsMap = existingArtifactUrlsList.toMap
      releaseRelatedUrls <-
        existingArtifactUrlsMap
          .get(data.update.mainArtifactId)
          .traverse(vcsExtraAlg.getReleaseRelatedUrls(_, data.update))
      filesWithOldVersion <- gitAlg.findFilesContaining(data.repo, data.update.currentVersion)
<<<<<<< HEAD
      branchName = vcs.createBranch(config.tpe, data.fork, data.update, data.repo.branch)
=======
      branchName = vcs.createBranch(config.tpe, data.fork, data.updateBranch)
>>>>>>> 49399463
      requestData = NewPullRequestData.from(
        data,
        branchName,
        edits,
        existingArtifactUrlsMap,
        releaseRelatedUrls.getOrElse(List.empty),
        filesWithOldVersion
      )
      pr <- vcsApiAlg.createPullRequest(data.repo, requestData)
      _ <- pullRequestRepository.createOrUpdate(
        data.repo,
        pr.html_url,
        data.baseSha1,
        data.update,
        pr.state,
        pr.number
      )
      _ <- logger.info(s"Created PR ${pr.html_url}")
    } yield Created(pr.number)

  def updatePullRequest(data: UpdateData): F[ProcessResult] =
    if (data.repoConfig.updatePullRequestsOrDefault =!= PullRequestUpdateStrategy.Never)
      gitAlg.returnToCurrentBranch(data.repo) {
        for {
          _ <- gitAlg.checkoutBranch(data.repo, data.updateBranch)
          update <- shouldBeUpdated(data)
          result <- if (update) mergeAndApplyAgain(data) else F.pure[ProcessResult](Ignored)
        } yield result
      }
    else
      logger.info("PR updates are disabled by flag").as(Ignored)

  def shouldBeUpdated(data: UpdateData): F[Boolean] = {
    val result = gitAlg.isMerged(data.repo, data.updateBranch, data.baseBranch).flatMap {
      case true => (false, "PR has been merged").pure[F]
      case false =>
        gitAlg.branchAuthors(data.repo, data.updateBranch, data.baseBranch).flatMap { authors =>
          if (authors.length >= 2)
            (false, s"PR has commits by ${authors.mkString(", ")}").pure[F]
          else if (data.repoConfig.updatePullRequestsOrDefault === PullRequestUpdateStrategy.Always)
            (true, "PR update strategy is set to always").pure[F]
          else
            gitAlg.hasConflicts(data.repo, data.updateBranch, data.baseBranch).map {
              case true  => (true, s"PR has conflicts with ${data.baseBranch.name}")
              case false => (false, s"PR has no conflict with ${data.baseBranch.name}")
            }
        }
    }
    result.flatMap { case (update, msg) => logger.info(msg).as(update) }
  }

  def mergeAndApplyAgain(data: UpdateData): F[ProcessResult] =
    for {
      _ <- logger.info(
        s"Merge branch ${data.baseBranch.name} into ${data.updateBranch.name} and apply again"
      )
      maybeMergeCommit <- gitAlg.mergeTheirs(data.repo, data.baseBranch)
      edits <- editAlg.applyUpdate(data.repoData, data.update)
      editCommits = edits.flatMap(_.maybeCommit)
      result <- pushCommits(data, maybeMergeCommit.toList ++ editCommits)
    } yield result
}

object NurtureAlg {
  def processUpdates[F[_]](
      updates: List[Update],
      updateF: Update => F[ProcessResult],
      updatesLimit: Option[NonNegInt]
  )(implicit F: Concurrent[F]): F[Unit] =
    updatesLimit match {
      case None => updates.traverse_(updateF)
      case Some(limit) =>
        Stream
          .emits(updates)
          .evalMap(updateF)
          .through(util.takeUntil(0, limit.value) {
            case Ignored    => 0
            case Updated    => 1
            case Created(_) => 1
          })
          .compile
          .drain
    }
}<|MERGE_RESOLUTION|>--- conflicted
+++ resolved
@@ -92,11 +92,7 @@
   def processUpdate(data: UpdateData): F[ProcessResult] =
     for {
       _ <- logger.info(s"Process update ${data.update.show}")
-<<<<<<< HEAD
-      head = vcs.listingBranch(config.tpe, data.fork, data.update, data.repo.branch)
-=======
       head = vcs.listingBranch(config.tpe, data.fork, data.updateBranch)
->>>>>>> 49399463
       pullRequests <- vcsApiAlg.listPullRequests(data.repo, head, data.baseBranch)
       result <- pullRequests.headOption match {
         case Some(pr) if pr.isClosed =>
@@ -196,11 +192,7 @@
           .get(data.update.mainArtifactId)
           .traverse(vcsExtraAlg.getReleaseRelatedUrls(_, data.update))
       filesWithOldVersion <- gitAlg.findFilesContaining(data.repo, data.update.currentVersion)
-<<<<<<< HEAD
-      branchName = vcs.createBranch(config.tpe, data.fork, data.update, data.repo.branch)
-=======
       branchName = vcs.createBranch(config.tpe, data.fork, data.updateBranch)
->>>>>>> 49399463
       requestData = NewPullRequestData.from(
         data,
         branchName,
