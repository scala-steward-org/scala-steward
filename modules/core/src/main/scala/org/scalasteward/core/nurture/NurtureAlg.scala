/*
 * Copyright 2018-2021 Scala Steward contributors
 *
 * Licensed under the Apache License, Version 2.0 (the "License");
 * you may not use this file except in compliance with the License.
 * You may obtain a copy of the License at
 *
 *     http://www.apache.org/licenses/LICENSE-2.0
 *
 * Unless required by applicable law or agreed to in writing, software
 * distributed under the License is distributed on an "AS IS" BASIS,
 * WITHOUT WARRANTIES OR CONDITIONS OF ANY KIND, either express or implied.
 * See the License for the specific language governing permissions and
 * limitations under the License.
 */

package org.scalasteward.core.nurture

import cats.Id
import cats.effect.Concurrent
import cats.implicits._
import eu.timepit.refined.types.numeric.NonNegInt
import fs2.Stream
import org.scalasteward.core.application.Config.VCSCfg
import org.scalasteward.core.coursier.CoursierAlg
import org.scalasteward.core.data.ProcessResult.{Created, Ignored, Updated}
import org.scalasteward.core.data._
import org.scalasteward.core.edit.{EditAlg, EditAttempt}
import org.scalasteward.core.git.{Branch, Commit, GitAlg}
import org.scalasteward.core.repoconfig.PullRequestUpdateStrategy
import org.scalasteward.core.util.UrlChecker
import org.scalasteward.core.util.logger.LoggerOps
import org.scalasteward.core.vcs.data._
import org.scalasteward.core.vcs.{VCSApiAlg, VCSExtraAlg, VCSRepoAlg}
import org.scalasteward.core.{git, util, vcs}
import org.typelevel.log4cats.Logger

final class NurtureAlg[F[_]](config: VCSCfg)(implicit
    coursierAlg: CoursierAlg[F],
    editAlg: EditAlg[F],
    gitAlg: GitAlg[F],
    logger: Logger[F],
    pullRequestRepository: PullRequestRepository[F],
    vcsApiAlg: VCSApiAlg[F],
    vcsExtraAlg: VCSExtraAlg[F],
    vcsRepoAlg: VCSRepoAlg[F],
    urlChecker: UrlChecker[F],
    F: Concurrent[F]
) {
  def nurture(data: RepoData, fork: RepoOut, updates: List[Update.Single]): F[Unit] =
    for {
      _ <- logger.info(s"Nurture ${data.repo.show}")
      baseBranch <- cloneAndSync(data.repo, fork)
      _ <- updateDependencies(data, fork.repo, baseBranch, updates)
    } yield ()

  private def cloneAndSync(repo: Repo, fork: RepoOut): F[Branch] =
    for {
      _ <- gitAlg.cloneExists(repo).ifM(F.unit, vcsRepoAlg.cloneAndSync(repo, fork))
      baseBranch <- vcsApiAlg.parentOrRepo(fork, config.doNotFork).map(_.default_branch)
    } yield baseBranch

  private def updateDependencies(
      data: RepoData,
      fork: Repo,
      baseBranch: Branch,
      updates: List[Update.Single]
  ): F[Unit] =
    for {
      _ <- F.unit
      grouped = Update.groupByGroupId(updates)
      _ <- logger.info(util.logger.showUpdates(grouped))
      baseSha1 <- gitAlg.latestSha1(data.repo, baseBranch)
      _ <- NurtureAlg.processUpdates(
        grouped,
        update => {
          val updateBranch = git.branchFor(update, data.repo.branch)
          val updateData = UpdateData(data, fork, update, baseBranch, baseSha1, updateBranch)
          processUpdate(updateData)
        },
        data.config.updates.limit
      )
    } yield ()

  private def processUpdate(data: UpdateData): F[ProcessResult] =
    for {
      _ <- logger.info(s"Process update ${data.update.show}")
      head = vcs.listingBranch(config.tpe, data.fork, data.updateBranch)
      pullRequests <- vcsApiAlg.listPullRequests(data.repo, head, data.baseBranch)
      result <- pullRequests.headOption match {
        case Some(pr) if pr.state.isClosed =>
          logger.info(s"PR ${pr.html_url} is closed") >>
            deleteRemoteBranch(data.repo, data.updateBranch).as(Ignored)
        case Some(pr) =>
          logger.info(s"Found PR ${pr.html_url}") >> updatePullRequest(data)
        case None =>
          applyNewUpdate(data).flatTap {
            case Created(newPrNumber) => closeObsoletePullRequests(data, newPrNumber)
            case _                    => F.unit
          }
      }
      _ <- pullRequests.headOption.traverse_ { pr =>
        val prData = PullRequestData[Id](
          pr.html_url,
          data.baseSha1,
          data.update,
          pr.state,
          pr.number,
          data.updateBranch
        )
        pullRequestRepository.createOrUpdate(data.repo, prData)
      }
    } yield result

  private def closeObsoletePullRequests(data: UpdateData, newNumber: PullRequestNumber): F[Unit] =
    pullRequestRepository
      .getObsoleteOpenPullRequests(data.repo, data.update)
      .flatMap(_.traverse_(oldPr => closeObsoletePullRequest(data, newNumber, oldPr)))

  private def closeObsoletePullRequest(
      data: UpdateData,
      newNumber: PullRequestNumber,
      oldPr: PullRequestData[Id]
  ): F[Unit] =
    logger.attemptWarn.label_(
      s"Closing obsolete PR ${oldPr.url.renderString} for ${oldPr.update.show}"
    ) {
      for {
        _ <- pullRequestRepository.changeState(data.repo, oldPr.url, PullRequestState.Closed)
        comment = s"Superseded by ${vcsApiAlg.referencePullRequest(newNumber)}."
        _ <- vcsApiAlg.commentPullRequest(data.repo, oldPr.number, comment)
        oldRemoteBranch = oldPr.updateBranch.withPrefix("origin/")
        oldBranchExists <- gitAlg.branchExists(data.repo, oldRemoteBranch)
        authors <-
          if (oldBranchExists) gitAlg.branchAuthors(data.repo, oldRemoteBranch, data.baseBranch)
          else List.empty.pure[F]
        _ <- F.whenA(authors.size <= 1) {
          vcsApiAlg.closePullRequest(data.repo, oldPr.number) >>
            deleteRemoteBranch(data.repo, oldPr.updateBranch)
        }
      } yield ()
    }

  private def deleteRemoteBranch(repo: Repo, branch: Branch): F[Unit] =
    logger.attemptWarn.log_(s"Deleting remote branch ${branch.name} failed") {
      val remoteBranch = branch.withPrefix("origin/")
      gitAlg.branchExists(repo, remoteBranch).ifM(gitAlg.deleteRemoteBranch(repo, branch), F.unit)
    }

  private def applyNewUpdate(data: UpdateData): F[ProcessResult] =
    gitAlg.returnToCurrentBranch(data.repo) {
      val createBranch = logger.info(s"Create branch ${data.updateBranch.name}") >>
        gitAlg.createBranch(data.repo, data.updateBranch)
      editAlg.applyUpdate(data.repoData, data.update, createBranch).flatMap { edits =>
        val editCommits = edits.flatMap(_.maybeCommit)
        if (editCommits.isEmpty) logger.warn("No commits created").as(Ignored)
        else
          gitAlg.branchesDiffer(data.repo, data.baseBranch, data.updateBranch).flatMap {
            case true  => pushCommits(data, editCommits) >> createPullRequest(data, edits)
            case false => logger.warn("No diff between base and update branch").as(Ignored)
          }
      }
    }

  private def pushCommits(data: UpdateData, commits: List[Commit]): F[ProcessResult] =
    if (commits.isEmpty) F.pure[ProcessResult](Ignored)
    else
      for {
        _ <- logger.info(s"Push ${commits.length} commit(s)")
        _ <- gitAlg.push(data.repo, data.updateBranch)
      } yield Updated

  private def createPullRequest(data: UpdateData, edits: List[EditAttempt]): F[ProcessResult] =
    for {
      _ <- logger.info(s"Create PR ${data.updateBranch.name}")
      dependenciesWithNextVersion =
        data.update.dependencies.map(_.copy(version = data.update.nextVersion)).toList
      resolvers = data.repoData.cache.dependencyInfos.flatMap(_.resolvers)
      artifactIdToUrl <-
        coursierAlg.getArtifactIdUrlMapping(Scope(dependenciesWithNextVersion, resolvers))
      existingArtifactUrlsList <- artifactIdToUrl.toList.filterA(a => urlChecker.exists(a._2))
      existingArtifactUrlsMap = existingArtifactUrlsList.toMap
      releaseRelatedUrls <-
        existingArtifactUrlsMap
          .get(data.update.mainArtifactId)
          .traverse(vcsExtraAlg.getReleaseRelatedUrls(_, data.update))
      filesWithOldVersion <- gitAlg.findFilesContaining(data.repo, data.update.currentVersion)
      branchName = vcs.createBranch(config.tpe, data.fork, data.updateBranch)
      requestData = NewPullRequestData.from(
        data,
        branchName,
        edits,
        existingArtifactUrlsMap,
        releaseRelatedUrls.getOrElse(List.empty),
        filesWithOldVersion
      )
      pr <- vcsApiAlg.createPullRequest(data.repo, requestData)
      prData = PullRequestData[Id](
        pr.html_url,
        data.baseSha1,
        data.update,
        pr.state,
        pr.number,
        data.updateBranch
      )
      _ <- pullRequestRepository.createOrUpdate(data.repo, prData)
      _ <- logger.info(s"Created PR ${pr.html_url}")
    } yield Created(pr.number)

  private def updatePullRequest(data: UpdateData): F[ProcessResult] =
    if (data.repoConfig.updatePullRequestsOrDefault =!= PullRequestUpdateStrategy.Never)
      gitAlg.returnToCurrentBranch(data.repo) {
        for {
          _ <- gitAlg.checkoutBranch(data.repo, data.updateBranch)
          update <- shouldBeUpdated(data)
          result <- if (update) mergeAndApplyAgain(data) else F.pure[ProcessResult](Ignored)
        } yield result
      }
    else
      logger.info("PR updates are disabled by flag").as(Ignored)

  private def shouldBeUpdated(data: UpdateData): F[Boolean] = {
    val result = gitAlg.isMerged(data.repo, data.updateBranch, data.baseBranch).flatMap {
      case true => (false, "PR has been merged").pure[F]
      case false =>
        gitAlg.branchAuthors(data.repo, data.updateBranch, data.baseBranch).flatMap { authors =>
          if (authors.length >= 2)
            (false, s"PR has commits by ${authors.mkString(", ")}").pure[F]
          else if (data.repoConfig.updatePullRequestsOrDefault === PullRequestUpdateStrategy.Always)
            (true, "PR update strategy is set to always").pure[F]
          else
            gitAlg.hasConflicts(data.repo, data.updateBranch, data.baseBranch).map {
              case true  => (true, s"PR has conflicts with ${data.baseBranch.name}")
              case false => (false, s"PR has no conflict with ${data.baseBranch.name}")
            }
        }
    }
    result.flatMap { case (update, msg) => logger.info(msg).as(update) }
  }

  private def mergeAndApplyAgain(data: UpdateData): F[ProcessResult] =
    for {
      _ <- logger.info(
        s"Merge branch ${data.baseBranch.name} into ${data.updateBranch.name} and apply again"
      )
      maybeMergeCommit <- gitAlg.mergeTheirs(data.repo, data.baseBranch)
      edits <- editAlg.applyUpdate(data.repoData, data.update)
      editCommits = edits.flatMap(_.maybeCommit)
      result <- pushCommits(data, maybeMergeCommit.toList ++ editCommits)
    } yield result
}

object NurtureAlg {
  def processUpdates[F[_]](
      updates: List[Update],
      updateF: Update => F[ProcessResult],
<<<<<<< HEAD
      updatesLimit: Option[PosInt]
  ): F[Unit] =
    fs2.Stream
      .emits(updates)
      .evalMap(updateF)
      .through(util.takeUntilMaybe(updatesLimit.map(_.value)) {
        case Ignored => 0
        case Updated => 1
      })
      .compile
      .drain

=======
      updatesLimit: Option[NonNegInt]
  )(implicit F: Concurrent[F]): F[Unit] =
    updatesLimit match {
      case None => updates.traverse_(updateF)
      case Some(limit) =>
        Stream
          .emits(updates)
          .evalMap(updateF)
          .through(util.takeUntil(0, limit.value) {
            case Ignored    => 0
            case Updated    => 1
            case Created(_) => 1
          })
          .compile
          .drain
    }
>>>>>>> 25958226
}<|MERGE_RESOLUTION|>--- conflicted
+++ resolved
@@ -20,7 +20,6 @@
 import cats.effect.Concurrent
 import cats.implicits._
 import eu.timepit.refined.types.numeric.NonNegInt
-import fs2.Stream
 import org.scalasteward.core.application.Config.VCSCfg
 import org.scalasteward.core.coursier.CoursierAlg
 import org.scalasteward.core.data.ProcessResult.{Created, Ignored, Updated}
@@ -251,38 +250,19 @@
 }
 
 object NurtureAlg {
-  def processUpdates[F[_]](
+  def processUpdates[F[_]: Concurrent](
       updates: List[Update],
       updateF: Update => F[ProcessResult],
-<<<<<<< HEAD
-      updatesLimit: Option[PosInt]
+      updatesLimit: Option[NonNegInt]
   ): F[Unit] =
     fs2.Stream
       .emits(updates)
       .evalMap(updateF)
       .through(util.takeUntilMaybe(updatesLimit.map(_.value)) {
-        case Ignored => 0
-        case Updated => 1
+        case Ignored    => 0
+        case Updated    => 1
+        case Created(_) => 1
       })
       .compile
       .drain
-
-=======
-      updatesLimit: Option[NonNegInt]
-  )(implicit F: Concurrent[F]): F[Unit] =
-    updatesLimit match {
-      case None => updates.traverse_(updateF)
-      case Some(limit) =>
-        Stream
-          .emits(updates)
-          .evalMap(updateF)
-          .through(util.takeUntil(0, limit.value) {
-            case Ignored    => 0
-            case Updated    => 1
-            case Created(_) => 1
-          })
-          .compile
-          .drain
-    }
->>>>>>> 25958226
 }