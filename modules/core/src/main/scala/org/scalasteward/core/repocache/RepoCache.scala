--- conflicted
+++ resolved
@@ -26,12 +26,8 @@
 final case class RepoCache(
     sha1: Sha1,
     dependencies: List[Dependency],
-<<<<<<< HEAD
     maybeSbtVersion: Map[String, SbtVersion],
-=======
-    maybeSbtVersion: Option[SbtVersion],
-    maybeScalafmtVersion: Option[Version],
->>>>>>> c264d684
+    maybeScalafmtVersion: Map[String, Version],
     maybeRepoConfig: Option[RepoConfig]
 )
 
