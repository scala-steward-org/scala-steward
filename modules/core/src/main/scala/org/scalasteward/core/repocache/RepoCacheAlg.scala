/*
 * Copyright 2018-2019 Scala Steward contributors
 *
 * Licensed under the Apache License, Version 2.0 (the "License");
 * you may not use this file except in compliance with the License.
 * You may obtain a copy of the License at
 *
 *     http://www.apache.org/licenses/LICENSE-2.0
 *
 * Unless required by applicable law or agreed to in writing, software
 * distributed under the License is distributed on an "AS IS" BASIS,
 * WITHOUT WARRANTIES OR CONDITIONS OF ANY KIND, either express or implied.
 * See the License for the specific language governing permissions and
 * limitations under the License.
 */

package org.scalasteward.core.repocache

import cats.implicits._
import io.chrisdavenport.log4cats.Logger
import org.scalasteward.core.application.Config
import org.scalasteward.core.git.{GitAlg, Sha1}
import org.scalasteward.core.io.WorkspaceAlg
import org.scalasteward.core.repoconfig.RepoConfigAlg
import org.scalasteward.core.sbt.SbtAlg
import org.scalasteward.core.scalafmt.ScalafmtAlg
import org.scalasteward.core.util.{LogAlg, MonadThrowable}
import org.scalasteward.core.vcs.data.{Repo, RepoOut}
import org.scalasteward.core.vcs.{VCSApiAlg, VCSRepoAlg}

final class RepoCacheAlg[F[_]](
    implicit
    config: Config,
    gitAlg: GitAlg[F],
    logAlg: LogAlg[F],
    logger: Logger[F],
    repoCacheRepository: RepoCacheRepository[F],
    repoConfigAlg: RepoConfigAlg[F],
    sbtAlg: SbtAlg[F],
    scalafmtAlg: ScalafmtAlg[F],
    vcsApiAlg: VCSApiAlg[F],
    vcsRepoAlg: VCSRepoAlg[F],
    workspaceAlg: WorkspaceAlg[F],
    F: MonadThrowable[F]
) {

  def checkCache(repo: Repo): F[Unit] =
    logAlg.attemptLog_(s"Check cache of ${repo.show}") {
      for {
        (repoOut, branchOut) <- vcsApiAlg.createForkOrGetRepoWithDefaultBranch(config, repo)
        cachedSha1 <- repoCacheRepository.findSha1(repo)
        latestSha1 = branchOut.commit.sha
        refreshRequired = cachedSha1.forall(_ =!= latestSha1)
        _ <- if (refreshRequired) refreshCache(repo, repoOut, latestSha1) else F.unit
      } yield ()
    }

  private def refreshCache(repo: Repo, repoOut: RepoOut, latestSha1: Sha1): F[Unit] =
    for {
      _ <- logger.info(s"Refresh cache of ${repo.show}")
      _ <- vcsRepoAlg.clone(repo, repoOut)
      _ <- vcsRepoAlg.syncFork(repo, repoOut)
      dependencies <- sbtAlg.getDependencies(repo)
<<<<<<< HEAD
      subProjects <- workspaceAlg.findSubProjectDirs(repo)
      sbtVersions <- subProjects.traverse(sbtAlg.getSbtVersion)
      maybeSbtVersion = subProjects.map(_.pathAsString).zip(sbtVersions).toMap.mapFilter(identity)
=======
      maybeSbtVersion <- sbtAlg.getSbtVersion(repo)
      maybeScalafmtVersion <- scalafmtAlg.getScalafmtVersion(repo)
>>>>>>> c264d684
      maybeRepoConfig <- repoConfigAlg.readRepoConfig(repo)
      cache = RepoCache(
        latestSha1,
        dependencies,
        maybeSbtVersion,
        maybeScalafmtVersion,
        maybeRepoConfig
      )
      _ <- repoCacheRepository.updateCache(repo, cache)
      _ <- gitAlg.removeClone(repo)
    } yield ()
}<|MERGE_RESOLUTION|>--- conflicted
+++ resolved
@@ -61,14 +61,11 @@
       _ <- vcsRepoAlg.clone(repo, repoOut)
       _ <- vcsRepoAlg.syncFork(repo, repoOut)
       dependencies <- sbtAlg.getDependencies(repo)
-<<<<<<< HEAD
       subProjects <- workspaceAlg.findSubProjectDirs(repo)
       sbtVersions <- subProjects.traverse(sbtAlg.getSbtVersion)
+      scalafmtVersions <- subProjects.traverse(scalafmtAlg.getScalafmtVersion)
       maybeSbtVersion = subProjects.map(_.pathAsString).zip(sbtVersions).toMap.mapFilter(identity)
-=======
-      maybeSbtVersion <- sbtAlg.getSbtVersion(repo)
-      maybeScalafmtVersion <- scalafmtAlg.getScalafmtVersion(repo)
->>>>>>> c264d684
+      maybeScalafmtVersion  = subProjects.map(_.pathAsString).zip(scalafmtVersions).toMap.mapFilter(identity)
       maybeRepoConfig <- repoConfigAlg.readRepoConfig(repo)
       cache = RepoCache(
         latestSha1,
