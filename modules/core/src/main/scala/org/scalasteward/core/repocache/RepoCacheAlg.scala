/*
 * Copyright 2018-2021 Scala Steward contributors
 *
 * Licensed under the Apache License, Version 2.0 (the "License");
 * you may not use this file except in compliance with the License.
 * You may obtain a copy of the License at
 *
 *     http://www.apache.org/licenses/LICENSE-2.0
 *
 * Unless required by applicable law or agreed to in writing, software
 * distributed under the License is distributed on an "AS IS" BASIS,
 * WITHOUT WARRANTIES OR CONDITIONS OF ANY KIND, either express or implied.
 * See the License for the specific language governing permissions and
 * limitations under the License.
 */

package org.scalasteward.core.repocache

import cats.syntax.all._
import cats.{MonadThrow, Parallel}
import org.scalasteward.core.application.Config
import org.scalasteward.core.buildtool.BuildToolDispatcher
import org.scalasteward.core.data.{Dependency, DependencyInfo, RepoData}
import org.scalasteward.core.git.GitAlg
import org.scalasteward.core.repoconfig.RepoConfigAlg
import org.scalasteward.core.vcs.data.{Repo, RepoOut}
import org.scalasteward.core.vcs.{VCSApiAlg, VCSRepoAlg}
import org.typelevel.log4cats.Logger

final class RepoCacheAlg[F[_]](config: Config)(implicit
    buildToolDispatcher: BuildToolDispatcher[F],
    gitAlg: GitAlg[F],
    logger: Logger[F],
    parallel: Parallel[F],
    refreshErrorAlg: RefreshErrorAlg[F],
    repoCacheRepository: RepoCacheRepository[F],
    repoConfigAlg: RepoConfigAlg[F],
    vcsApiAlg: VCSApiAlg[F],
    vcsRepoAlg: VCSRepoAlg[F],
    F: MonadThrow[F]
) {
  def checkCache(repo: Repo): F[(RepoData, RepoOut)] =
    logger.info(s"Check cache of ${repo.show}") >>
      refreshErrorAlg.skipIfFailedRecently(repo) {
<<<<<<< HEAD
        for {
          res <- (
            vcsApiAlg.createForkOrGetRepoWithDefaultBranch(repo, config.doNotFork),
            repoCacheRepository.findCache(repo)
          ).parTupled
          ((repoOut, branchOut), maybeCache) = res
          latestSha1 = branchOut.commit.sha
          data <- maybeCache
=======
        (
          vcsApiAlg.createForkOrGetRepoWithDefaultBranch(repo, config.doNotFork),
          repoCacheRepository.findCache(repo)
        ).parTupled.flatMap { case ((repoOut, branchOut), maybeCache) =>
          val latestSha1 = branchOut.commit.sha
          maybeCache
>>>>>>> f881e81e
            .filter(_.sha1 === latestSha1)
            .fold(cloneAndRefreshCache(repo, repoOut))(supplementCache(repo, _))
            .map(data => (data, repoOut))
        }
      }

  private def supplementCache(repo: Repo, cache: RepoCache): F[RepoData] =
    repoConfigAlg.mergeWithDefault(cache.maybeRepoConfig).map { config =>
      RepoData(repo, cache, config)
    }

  private def cloneAndRefreshCache(repo: Repo, repoOut: RepoOut): F[RepoData] =
    vcsRepoAlg.cloneAndSync(repo, repoOut) >> refreshCache(repo)

  private def refreshCache(repo: Repo): F[RepoData] =
    for {
      _ <- logger.info(s"Refresh cache of ${repo.show}")
      data <- refreshErrorAlg.persistError(repo)(computeCache(repo))
      _ <- repoCacheRepository.updateCache(repo, data.cache)
    } yield data

  private def computeCache(repo: Repo): F[RepoData] =
    for {
      branch <- gitAlg.currentBranch(repo)
      latestSha1 <- gitAlg.latestSha1(repo, branch)
      maybeConfig <- repoConfigAlg.readRepoConfig(repo)
      config <- repoConfigAlg.mergeWithDefault(maybeConfig)
      dependencies <- buildToolDispatcher.getDependencies(repo, config)
      dependencyInfos <-
        dependencies.traverse(_.traverse(_.traverse(gatherDependencyInfo(repo, _))))
      cache = RepoCache(latestSha1, dependencyInfos, maybeConfig)
    } yield RepoData(repo, cache, config)

  private def gatherDependencyInfo(repo: Repo, dependency: Dependency): F[DependencyInfo] =
    gitAlg.findFilesContaining(repo, dependency.version).map(DependencyInfo(dependency, _))
}<|MERGE_RESOLUTION|>--- conflicted
+++ resolved
@@ -42,23 +42,12 @@
   def checkCache(repo: Repo): F[(RepoData, RepoOut)] =
     logger.info(s"Check cache of ${repo.show}") >>
       refreshErrorAlg.skipIfFailedRecently(repo) {
-<<<<<<< HEAD
-        for {
-          res <- (
-            vcsApiAlg.createForkOrGetRepoWithDefaultBranch(repo, config.doNotFork),
-            repoCacheRepository.findCache(repo)
-          ).parTupled
-          ((repoOut, branchOut), maybeCache) = res
-          latestSha1 = branchOut.commit.sha
-          data <- maybeCache
-=======
         (
           vcsApiAlg.createForkOrGetRepoWithDefaultBranch(repo, config.doNotFork),
           repoCacheRepository.findCache(repo)
         ).parTupled.flatMap { case ((repoOut, branchOut), maybeCache) =>
           val latestSha1 = branchOut.commit.sha
           maybeCache
->>>>>>> f881e81e
             .filter(_.sha1 === latestSha1)
             .fold(cloneAndRefreshCache(repo, repoOut))(supplementCache(repo, _))
             .map(data => (data, repoOut))
