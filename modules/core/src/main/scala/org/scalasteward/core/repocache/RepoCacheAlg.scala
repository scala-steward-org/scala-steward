/*
 * Copyright 2018-2021 Scala Steward contributors
 *
 * Licensed under the Apache License, Version 2.0 (the "License");
 * you may not use this file except in compliance with the License.
 * You may obtain a copy of the License at
 *
 *     http://www.apache.org/licenses/LICENSE-2.0
 *
 * Unless required by applicable law or agreed to in writing, software
 * distributed under the License is distributed on an "AS IS" BASIS,
 * WITHOUT WARRANTIES OR CONDITIONS OF ANY KIND, either express or implied.
 * See the License for the specific language governing permissions and
 * limitations under the License.
 */

package org.scalasteward.core.repocache

import cats.syntax.all._
import cats.{MonadThrow, Parallel}
import org.scalasteward.core.application.Config
import org.scalasteward.core.buildtool.BuildToolDispatcher
import org.scalasteward.core.data.{Dependency, DependencyInfo, RepoData}
import org.scalasteward.core.git.GitAlg
import org.scalasteward.core.repoconfig.RepoConfigAlg
import org.scalasteward.core.vcs.data.{Repo, RepoOut}
import org.scalasteward.core.vcs.{VCSApiAlg, VCSRepoAlg}
import org.typelevel.log4cats.Logger
import org.scalasteward.core.git.Branch

final class RepoCacheAlg[F[_]](config: Config)(implicit
    buildToolDispatcher: BuildToolDispatcher[F],
    gitAlg: GitAlg[F],
    logger: Logger[F],
    parallel: Parallel[F],
    refreshErrorAlg: RefreshErrorAlg[F],
    repoCacheRepository: RepoCacheRepository[F],
    repoConfigAlg: RepoConfigAlg[F],
    vcsApiAlg: VCSApiAlg[F],
    vcsRepoAlg: VCSRepoAlg[F],
    F: MonadThrow[F]
) {
  def checkCache(repo: Repo): F[(RepoData, RepoOut)] =
    logger.info(s"Check cache of ${repo.show}") >>
      refreshErrorAlg.skipIfFailedRecently(repo) {
        (
<<<<<<< HEAD
          vcsApiAlg.createForkOrGetRepoWithBranch(repo, config.doNotFork),
=======
          vcsApiAlg.createForkOrGetRepoWithDefaultBranch(
            repo,
            config.vcsCfg.doNotFork,
            config.defaultBranch
          ),
>>>>>>> 49fe1213
          repoCacheRepository.findCache(repo)
        ).parTupled.flatMap { case ((repoOut, branchOut), maybeCache) =>
          val latestSha1 = branchOut.commit.sha
          maybeCache
            .filter(_.sha1 === latestSha1)
            .fold(cloneAndRefreshCache(repo, repoOut))(supplementCache(repo, _))
            .map(data => (data, repoOut))
        }
      }

  private def supplementCache(repo: Repo, cache: RepoCache): F[RepoData] =
    repoConfigAlg.mergeWithDefault(cache.maybeRepoConfig).map { config =>
      RepoData(repo, cache, config)
    }

  private def cloneAndRefreshCache(repo: Repo, repoOut: RepoOut): F[RepoData] =
    vcsRepoAlg.cloneAndSync(repo, repoOut) >> refreshCache(repo, repoOut.default_branch)

  private def refreshCache(repo: Repo, branch: Branch): F[RepoData] =
    for {
      _ <- logger.info(s"Refresh cache of ${repo.show}")
      data <- refreshErrorAlg.persistError(repo)(computeCache(repo, branch))
      _ <- repoCacheRepository.updateCache(repo, data.cache)
    } yield data

  private def computeCache(repo: Repo, branch: Branch): F[RepoData] =
    for {
      _ <- gitAlg.checkoutBranch(repo, branch)
      branch <- gitAlg.currentBranch(repo)
      latestSha1 <- gitAlg.latestSha1(repo, branch)
      maybeConfig <- repoConfigAlg.readRepoConfig(repo)
      config <- repoConfigAlg.mergeWithDefault(maybeConfig)
      dependencies <- buildToolDispatcher.getDependencies(repo, config)
      dependencyInfos <-
        dependencies.traverse(_.traverse(_.traverse(gatherDependencyInfo(repo, _))))
      cache = RepoCache(latestSha1, dependencyInfos, maybeConfig)
    } yield RepoData(repo, cache, config)

  private def gatherDependencyInfo(repo: Repo, dependency: Dependency): F[DependencyInfo] =
    gitAlg.findFilesContaining(repo, dependency.version).map(DependencyInfo(dependency, _))
}<|MERGE_RESOLUTION|>--- conflicted
+++ resolved
@@ -44,15 +44,7 @@
     logger.info(s"Check cache of ${repo.show}") >>
       refreshErrorAlg.skipIfFailedRecently(repo) {
         (
-<<<<<<< HEAD
-          vcsApiAlg.createForkOrGetRepoWithBranch(repo, config.doNotFork),
-=======
-          vcsApiAlg.createForkOrGetRepoWithDefaultBranch(
-            repo,
-            config.vcsCfg.doNotFork,
-            config.defaultBranch
-          ),
->>>>>>> 49fe1213
+          vcsApiAlg.createForkOrGetRepoWithBranch(repo, config.vcsCfg.doNotFork),
           repoCacheRepository.findCache(repo)
         ).parTupled.flatMap { case ((repoOut, branchOut), maybeCache) =>
           val latestSha1 = branchOut.commit.sha
