--- conflicted
+++ resolved
@@ -71,17 +71,12 @@
       override def addGlobalPlugins[A](fa: F[A]): F[A] =
         for {
           _ <- logger.info("Add global sbt plugins")
-<<<<<<< HEAD
-          _ <- addGlobalPlugin(stewardPlugin)
-        } yield ()
-=======
-          result <- addGlobalPluginTemporarily(scalaStewardSbt) {
+          result <- {
             addGlobalPluginTemporarily(stewardPlugin) {
               fa
             }
           }
         } yield result
->>>>>>> 4a9914de
 
       override def getSbtVersion(repo: Repo): F[Option[SbtVersion]] =
         for {
