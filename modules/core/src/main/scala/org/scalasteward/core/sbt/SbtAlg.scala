--- conflicted
+++ resolved
@@ -116,29 +116,17 @@
           lines <- processAlg.exec(cmd, updatesDir)
           dependencies = parser.parseDependencies(lines)
           _ <- fileAlg.deleteForce(updatesDir)
-        } yield dependencies.flatMap(UpdateService.dependencyToUpdate(_).toList)
+        } yield dependencies.flatMap(UpdateAlg.dependencyToUpdate(_).toList)
 
       override def getUpdatesForRepo(repo: Repo): F[List[Update.Single]] =
         for {
           repoDir <- workspaceAlg.repoDir(repo)
           maybeClearCredentials = if (config.keepCredentials) Nil else List(setCredentialsToNil)
           commands = maybeClearCredentials ++
-<<<<<<< HEAD
             List(projectDependenciesWithUpdates, reloadPlugins, buildDependenciesWithUpdates)
           lines <- withTemporarySbtDependency(repo)(exec(sbtCmd(commands), repoDir))
           dependencies = parser.parseDependencies(lines)
-        } yield dependencies.flatMap(UpdateService.dependencyToUpdate(_).toList)
-=======
-            List(dependencyUpdates, reloadPlugins, dependencyUpdates)
-          updates <- withTemporarySbtDependency(repo) {
-            exec(sbtCmd(commands), repoDir).map(parser.parseSingleUpdates)
-          }
-          originalDependencies <- cacheRepository.getDependencies(List(repo))
-          updatesUnderNewGroupId = originalDependencies.flatMap(
-            UpdateAlg.findUpdateUnderNewGroup
-          )
-        } yield updates ++ updatesUnderNewGroupId
->>>>>>> f2f17e1c
+        } yield dependencies.flatMap(UpdateAlg.dependencyToUpdate(_).toList)
 
       override def runMigrations(repo: Repo, migrations: Nel[Migration]): F[Unit] =
         addGlobalPluginTemporarily(scalaStewardScalafixSbt) {
