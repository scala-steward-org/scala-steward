--- conflicted
+++ resolved
@@ -48,12 +48,6 @@
   def getUpdatesForRepo(repoDir: File): F[List[Update.Single]]
 
   def runMigrations(repo: Repo, migrations: Nel[Migration]): F[Unit]
-<<<<<<< HEAD
-
-  final def getSbtUpdate(repoDir: File)(implicit F: Functor[F]): F[Option[Update.Single]] =
-    getSbtVersion(repoDir).map(_.flatMap(findSbtUpdate))
-=======
->>>>>>> 3192e151
 }
 
 object SbtAlg {
@@ -91,8 +85,9 @@
           _ <- addGlobalPlugin(stewardPlugin)
         } yield ()
 
-      override def getSbtVersion(repoDir: File): F[Option[SbtVersion]] =
-        for {
+      override def getSbtVersion(repo: Repo): F[Option[SbtVersion]] =
+        for {
+          repoDir <- workspaceAlg.repoDir(repo)
           maybeProperties <- fileAlg.readFile(repoDir / "project" / "build.properties")
           version = maybeProperties.flatMap(parser.parseBuildProperties)
         } yield version
@@ -134,19 +129,8 @@
           }
         } yield updates
 
-      override def getUpdatesForRepo(
-          repoDir: File
-      ): F[List[Update.Single]] = {
-        val maybeClearCredentials = if (config.keepCredentials) Nil else List(setCredentialsToNil)
-        val commands = maybeClearCredentials ++
-          List(dependencyUpdates, reloadPlugins, dependencyUpdates)
-        for {
-<<<<<<< HEAD
-          updates <- exec(sbtCmd(commands), repoDir).map(parser.parseSingleUpdates)
-          maybeSbtUpdate <- getSbtUpdate(repoDir)
-        } yield maybeSbtUpdate.toList ::: updates
-      }
-=======
+      override def getUpdatesForRepo(repo: Repo): F[List[Update.Single]] =
+        for {
           repoDir <- workspaceAlg.repoDir(repo)
           maybeClearCredentials = if (config.keepCredentials) Nil else List(setCredentialsToNil)
           commands = maybeClearCredentials ++
@@ -159,7 +143,6 @@
             UpdateService.findUpdateUnderNewGroup
           )
         } yield updates ++ updatesUnderNewGroupId
->>>>>>> 3192e151
 
       override def runMigrations(repo: Repo, migrations: Nel[Migration]): F[Unit] =
         addGlobalPluginTemporarily(scalaStewardScalafixSbt) {
