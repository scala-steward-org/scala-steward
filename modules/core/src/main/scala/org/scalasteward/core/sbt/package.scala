--- conflicted
+++ resolved
@@ -16,11 +16,7 @@
 
 package org.scalasteward.core
 
-<<<<<<< HEAD
-import cats.effect.IO
-=======
 import cats.Functor
->>>>>>> eba925b5
 import cats.implicits._
 import org.scalasteward.core.data.{ArtifactId, Dependency, GroupId, Version}
 import org.scalasteward.core.io.{FileAlg, FileData}
@@ -50,14 +46,6 @@
 
   def stewardPlugin[F[_]](implicit fileAlg: FileAlg[F], F: Functor[F]): F[FileData] = {
     val name = "StewardPlugin.scala"
-<<<<<<< HEAD
-    // I don't consider reading a resource as side-effect,
-    // so it is OK to call `unsafeRunSync` here.
-    io.readResource[IO](s"org/scalasteward/plugin/$name")
-      .map(content => FileData(name, content))
-      .unsafeRunSync()
-=======
     fileAlg.readResource(s"org/scalasteward/plugin/$name").map(FileData(name, _))
->>>>>>> eba925b5
   }
 }