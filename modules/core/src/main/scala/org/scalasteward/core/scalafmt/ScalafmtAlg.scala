--- conflicted
+++ resolved
@@ -18,63 +18,28 @@
 
 import better.files.File
 import cats.implicits._
-<<<<<<< HEAD
-import cats.{Functor, Monad}
-import org.scalasteward.core.io.FileAlg
-import org.scalasteward.core.data.{Update, Version}
-import org.scalasteward.core.util.MonadThrowable
-=======
 import cats.Monad
 import org.scalasteward.core.io.{FileAlg, WorkspaceAlg}
 import org.scalasteward.core.data.Version
 import org.scalasteward.core.vcs.data.Repo
->>>>>>> 3192e151
 
 trait ScalafmtAlg[F[_]] {
-<<<<<<< HEAD
-  def getScalafmtVersion(repo: File): F[Option[Version]]
-
-  def editScalafmtConf(repo: File, nextVersion: String)(implicit F: MonadThrowable[F]): F[Unit]
-
-  final def getScalafmtUpdate(repo: File)(implicit F: Functor[F]): F[Option[Update.Single]] =
-    getScalafmtVersion(repo).map(_.flatMap(findScalafmtUpdate))
-=======
-  def getScalafmtVersion(repo: Repo): F[Option[Version]]
->>>>>>> 3192e151
+  def getScalafmtVersion(projectDir: File): F[Option[Version]]
 }
 
 object ScalafmtAlg {
   def create[F[_]](
       implicit
       fileAlg: FileAlg[F],
+      workspaceAlg: WorkspaceAlg[F],
       F: Monad[F]
   ): ScalafmtAlg[F] = new ScalafmtAlg[F] {
     override def getScalafmtVersion(projectDir: File): F[Option[Version]] =
       for {
-        fileContent <- fileAlg.readFile(projectDir / ".scalafmt.conf")
+        scalafmtConfFile = projectDir / ".scalafmt.conf"
+        fileContent <- fileAlg.readFile(scalafmtConfFile)
       } yield {
         fileContent.flatMap(parseScalafmtConf)
       }
-<<<<<<< HEAD
-
-    override def editScalafmtConf(repoDir: File, nextVersion: String)(
-        implicit F: MonadThrowable[F]
-    ): F[Unit] =
-      for {
-        _ <- fileAlg.editFile(
-          repoDir / ".scalafmt.conf",
-          content => {
-            for {
-              currentVersion <- parseScalafmtConf(content)
-              curVer = Regex.quote(currentVersion.value)
-              pattern = s"""(version\\s*=\\s*.*?)${curVer}(.?)"""
-              replacer = s"$$1${nextVersion}$$2"
-              changed <- Some(content.replaceFirst(pattern, replacer)) if changed =!= content
-            } yield changed
-          }
-        )
-      } yield ()
-=======
->>>>>>> 3192e151
   }
 }