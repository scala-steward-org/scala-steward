/*
 * Copyright 2018-2019 scala-steward contributors
 *
 * Licensed under the Apache License, Version 2.0 (the "License");
 * you may not use this file except in compliance with the License.
 * You may obtain a copy of the License at
 *
 *     http://www.apache.org/licenses/LICENSE-2.0
 *
 * Unless required by applicable law or agreed to in writing, software
 * distributed under the License is distributed on an "AS IS" BASIS,
 * WITHOUT WARRANTIES OR CONDITIONS OF ANY KIND, either express or implied.
 * See the License for the specific language governing permissions and
 * limitations under the License.
 */

package org.scalasteward.core

import better.files.File
import cats.FlatMap
import cats.effect.{ExitCode, IO, IOApp, Sync}
import cats.implicits._
import org.scalasteward.core.application.Context
import org.scalasteward.core.vcs.data.Repo

object steward extends IOApp {
  override def run(args: List[String]): IO[ExitCode] =
    Context.create[IO](args).use { ctx =>
      ctx.logAlg.infoTotalTime("run") {
        for {
          repos <- readRepos[IO](ctx.config.reposFile)
          _ <- prepareEnv(ctx)
<<<<<<< HEAD
          /*
          _ <- repos.traverse(ctx.dependencyService.forkAndCheckDependencies)
=======
          _ <- repos.traverse(ctx.dependencyService.checkDependencies)
>>>>>>> 525d6523
          allUpdates <- ctx.updateService.checkForUpdates(repos)
          reposToNurture <- ctx.updateService.filterByApplicableUpdates(repos, allUpdates)
          _ <- IO(println(reposToNurture.size))
          _ <- reposToNurture.filter(repos.contains).traverse_(ctx.nurtureAlg.nurture)*/
          _ <- repos.traverse_(ctx.nurtureAlg.nurture)
        } yield ExitCode.Success
      }
    }

  def prepareEnv[F[_]: FlatMap](ctx: Context[F]): F[Unit] =
    for {
      _ <- ctx.sbtAlg.addGlobalPlugins
      _ <- ctx.workspaceAlg.cleanWorkspace
    } yield ()

  def readRepos[F[_]](reposFile: File)(implicit F: Sync[F]): F[List[Repo]] =
    F.delay {
      val regex = """-\s+(.+)/(.+)""".r
      reposFile.lines.collect { case regex(owner, repo) => Repo(owner.trim, repo.trim) }.toList
    }
}<|MERGE_RESOLUTION|>--- conflicted
+++ resolved
@@ -30,12 +30,8 @@
         for {
           repos <- readRepos[IO](ctx.config.reposFile)
           _ <- prepareEnv(ctx)
-<<<<<<< HEAD
           /*
-          _ <- repos.traverse(ctx.dependencyService.forkAndCheckDependencies)
-=======
           _ <- repos.traverse(ctx.dependencyService.checkDependencies)
->>>>>>> 525d6523
           allUpdates <- ctx.updateService.checkForUpdates(repos)
           reposToNurture <- ctx.updateService.filterByApplicableUpdates(repos, allUpdates)
           _ <- IO(println(reposToNurture.size))
