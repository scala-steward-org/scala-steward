--- conflicted
+++ resolved
@@ -49,19 +49,11 @@
   sealed trait RejectionReason {
     def update: Update.Single
     def show: String = this match {
-<<<<<<< HEAD
-      case IgnoredByConfig(_)       => "ignored by config"
-      case NotAllowedByConfig(_)    => "not allowed by config"
-      case BadVersions(_)           => "bad versions"
-      case NoSuitableNextVersion(_) => "no suitable next version"
-=======
-      case IgnoredGlobally(_)         => "ignored globally"
       case IgnoredByConfig(_)         => "ignored by config"
       case NotAllowedByConfig(_)      => "not allowed by config"
       case BadVersions(_)             => "bad versions"
       case NoSuitableNextVersion(_)   => "no suitable next version"
       case VersionOrderingConflict(_) => "version ordering conflict"
->>>>>>> 4c715b61
     }
   }
 
