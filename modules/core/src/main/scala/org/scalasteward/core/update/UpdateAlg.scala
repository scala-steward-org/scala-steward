/*
 * Copyright 2018-2020 Scala Steward contributors
 *
 * Licensed under the Apache License, Version 2.0 (the "License");
 * you may not use this file except in compliance with the License.
 * You may obtain a copy of the License at
 *
 *     http://www.apache.org/licenses/LICENSE-2.0
 *
 * Unless required by applicable law or agreed to in writing, software
 * distributed under the License is distributed on an "AS IS" BASIS,
 * WITHOUT WARRANTIES OR CONDITIONS OF ANY KIND, either express or implied.
 * See the License for the specific language governing permissions and
 * limitations under the License.
 */

package org.scalasteward.core.update

import cats.implicits._
import cats.{Monad, Parallel}
import io.chrisdavenport.log4cats.Logger
import org.scalasteward.core.coursier.VersionsCacheFacade
import org.scalasteward.core.data._
import org.scalasteward.core.repoconfig.RepoConfig
import org.scalasteward.core.util
import org.scalasteward.core.util.Nel

final class UpdateAlg[F[_]](
    implicit
    filterAlg: FilterAlg[F],
    logger: Logger[F],
    parallel: Parallel[F],
    versionsCache: VersionsCacheFacade[F],
    F: Monad[F]
) {
  def findUpdate(dependency: ResolutionScope[Dependency]): F[Option[Update.Single]] =
    for {
<<<<<<< HEAD
      newerVersions0 <- versionsCacheAlg.getNewerVersions(dependency)
      maybeUpdate0 = Nel.fromList(newerVersions0).map { newerVersions1 =>
        Update.Single(CrossDependency(dependency.value), newerVersions1.map(_.value))
=======
      versions <- versionsCache.getVersions(dependency, resolvers)
      current = Version(dependency.version)
      maybeNewerVersions = Nel.fromList(versions.filter(_ > current))
      maybeUpdate0 = maybeNewerVersions.map { newerVersions =>
        Update.Single(CrossDependency(dependency), newerVersions.map(_.value))
>>>>>>> 6824d0df
      }
      maybeUpdate1 = maybeUpdate0.orElse(UpdateAlg.findUpdateWithNewerGroupId(dependency.value))
    } yield maybeUpdate1

  def findUpdates(
      dependencies: List[Dependency],
      resolvers: List[Resolver],
      repoConfig: RepoConfig
  ): F[List[Update.Single]] =
    for {
      _ <- logger.info(s"Find updates")
      updates0 <- dependencies.parFlatTraverse(findUpdate(_, resolvers).map(_.toList))
      updates1 <- filterAlg.localFilterMany(repoConfig, updates0)
      updates2 = Update.groupByArtifactIdName(updates1)
      _ <- logger.info(util.logger.showUpdates(updates2.widen[Update]))
    } yield updates2
}

object UpdateAlg {
  def isUpdateFor(update: Update, crossDependency: CrossDependency): Boolean =
    crossDependency.dependencies.forall { dependency =>
      update.groupId === dependency.groupId &&
      update.currentVersion === dependency.version &&
      update.artifactIds.contains_(dependency.artifactId)
    }

  def findUpdateWithNewerGroupId(dependency: Dependency): Option[Update.Single] =
    newerGroupId(dependency.groupId, dependency.artifactId).map {
      case (groupId, version) =>
        Update.Single(CrossDependency(dependency), Nel.one(version), Some(groupId))
    }

  private def newerGroupId(groupId: GroupId, artifactId: ArtifactId): Option[(GroupId, String)] =
    Some((groupId.value, artifactId.name)).collect {
      case ("com.geirsson", "sbt-scalafmt")       => (GroupId("org.scalameta"), "2.0.0")
      case ("com.github.mpilquist", "simulacrum") => (GroupId("org.typelevel"), "1.0.0")
      case ("net.ceedubs", "ficus")               => (GroupId("com.iheart"), "1.3.4")
      case ("org.spire-math", "kind-projector")   => (GroupId("org.typelevel"), "0.10.0")
    }
}<|MERGE_RESOLUTION|>--- conflicted
+++ resolved
@@ -35,17 +35,11 @@
 ) {
   def findUpdate(dependency: ResolutionScope[Dependency]): F[Option[Update.Single]] =
     for {
-<<<<<<< HEAD
-      newerVersions0 <- versionsCacheAlg.getNewerVersions(dependency)
-      maybeUpdate0 = Nel.fromList(newerVersions0).map { newerVersions1 =>
-        Update.Single(CrossDependency(dependency.value), newerVersions1.map(_.value))
-=======
-      versions <- versionsCache.getVersions(dependency, resolvers)
-      current = Version(dependency.version)
+      versions <- versionsCache.getVersions(dependency.value, dependency.resolvers)
+      current = Version(dependency.value.version)
       maybeNewerVersions = Nel.fromList(versions.filter(_ > current))
       maybeUpdate0 = maybeNewerVersions.map { newerVersions =>
-        Update.Single(CrossDependency(dependency), newerVersions.map(_.value))
->>>>>>> 6824d0df
+        Update.Single(CrossDependency(dependency.value), newerVersions.map(_.value))
       }
       maybeUpdate1 = maybeUpdate0.orElse(UpdateAlg.findUpdateWithNewerGroupId(dependency.value))
     } yield maybeUpdate1
@@ -57,7 +51,9 @@
   ): F[List[Update.Single]] =
     for {
       _ <- logger.info(s"Find updates")
-      updates0 <- dependencies.parFlatTraverse(findUpdate(_, resolvers).map(_.toList))
+      updates0 <- dependencies.parFlatTraverse(d =>
+        findUpdate(ResolutionScope(d, resolvers)).map(_.toList)
+      )
       updates1 <- filterAlg.localFilterMany(repoConfig, updates0)
       updates2 = Update.groupByArtifactIdName(updates1)
       _ <- logger.info(util.logger.showUpdates(updates2.widen[Update]))
