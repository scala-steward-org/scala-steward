/*
 * Copyright 2018-2022 Scala Steward contributors
 *
 * Licensed under the Apache License, Version 2.0 (the "License");
 * you may not use this file except in compliance with the License.
 * You may obtain a copy of the License at
 *
 *     http://www.apache.org/licenses/LICENSE-2.0
 *
 * Unless required by applicable law or agreed to in writing, software
 * distributed under the License is distributed on an "AS IS" BASIS,
 * WITHOUT WARRANTIES OR CONDITIONS OF ANY KIND, either express or implied.
 * See the License for the specific language governing permissions and
 * limitations under the License.
 */

package org.scalasteward.core.util

import cats.effect.Sync
import cats.syntax.all._
import com.github.benmanes.caffeine.cache.Caffeine
import org.http4s.client.Client
import org.http4s.{Method, Request, Status, Uri}
import org.scalasteward.core.application.Config
import org.typelevel.log4cats.Logger
import scalacache.Entry
import scalacache.caffeine.CaffeineCache

trait UrlChecker[F[_]] {
  def exists(url: Uri): F[Boolean]
}

final case class UrlCheckerClient[F[_]](client: Client[F]) extends AnyVal

object UrlChecker {
  private def buildCache[F[_]](config: Config)(implicit
      F: Sync[F]
  ): F[CaffeineCache[F, String, Status]] =
    F.delay {
      val cache = Caffeine
        .newBuilder()
        .maximumSize(16384L)
        .expireAfterWrite(config.cacheTtl.length, config.cacheTtl.unit)
        .build[String, Entry[Status]]()
      CaffeineCache(cache)
    }

  def create[F[_]](config: Config)(implicit
      urlCheckerClient: UrlCheckerClient[F],
      logger: Logger[F],
      F: Sync[F]
  ): F[UrlChecker[F]] =
    buildCache(config).map { statusCache =>
      new UrlChecker[F] {
        override def exists(url: Uri): F[Boolean] =
          status(url).map(_ === Status.Ok).handleErrorWith { throwable =>
            logger.debug(throwable)(s"Failed to check if $url exists").as(false)
          }

        private def status(url: Uri): F[Status] =
<<<<<<< HEAD
          statusCache.cachingF(url.renderString)(None) {
            client.status(Request[F](method = Method.HEAD, uri = url))
=======
          statusCache.cachingForMemoizeF(url.renderString)(None) {
            urlCheckerClient.client.status(Request[F](method = Method.HEAD, uri = url))
>>>>>>> 39dd8db5
          }
      }
    }
}<|MERGE_RESOLUTION|>--- conflicted
+++ resolved
@@ -58,13 +58,8 @@
           }
 
         private def status(url: Uri): F[Status] =
-<<<<<<< HEAD
           statusCache.cachingF(url.renderString)(None) {
-            client.status(Request[F](method = Method.HEAD, uri = url))
-=======
-          statusCache.cachingForMemoizeF(url.renderString)(None) {
             urlCheckerClient.client.status(Request[F](method = Method.HEAD, uri = url))
->>>>>>> 39dd8db5
           }
       }
     }
