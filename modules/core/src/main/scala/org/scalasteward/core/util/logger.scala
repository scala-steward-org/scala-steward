/*
 * Copyright 2018-2021 Scala Steward contributors
 *
 * Licensed under the Apache License, Version 2.0 (the "License");
 * you may not use this file except in compliance with the License.
 * You may obtain a copy of the License at
 *
 *     http://www.apache.org/licenses/LICENSE-2.0
 *
 * Unless required by applicable law or agreed to in writing, software
 * distributed under the License is distributed on an "AS IS" BASIS,
 * WITHOUT WARRANTIES OR CONDITIONS OF ANY KIND, either express or implied.
 * See the License for the specific language governing permissions and
 * limitations under the License.
 */

package org.scalasteward.core.util

import cats.syntax.all._
import cats.{Foldable, Functor, Monad, MonadThrow}
import org.scalasteward.core.data.Update
import org.typelevel.log4cats.Logger
import scala.concurrent.duration.FiniteDuration

object logger {
<<<<<<< HEAD
  implicit final class LoggerOps[F[_]](private val logger: Logger[F]) extends AnyVal {
    def attemptLogWarnLabel_[A](label: String, errorLabel: Option[String] = None)(fa: F[A])(implicit
        F: MonadThrow[F]
    ): F[Unit] =
      logger.info(label) >> attemptLogWarn_(s"${errorLabel.getOrElse(label)} failed")(fa)

    def attemptLogErrorLabel[A](label: String, errorLabel: Option[String] = None)(fa: F[A])(implicit
        F: MonadThrow[F]
    ): F[Either[Throwable, A]] =
      logger.info(label) >> attemptLogError(s"${errorLabel.getOrElse(label)} failed")(fa)

    def attemptLogWarn[A](message: String)(fa: F[A])(implicit
        F: MonadThrow[F]
    ): F[Either[Throwable, A]] =
      attemptLogImpl(fa, logger.warn(_)(message))
=======
  final class AttemptLoggerOps[F[_]](
      logger: Logger[F],
      logThrowable: (Throwable, String) => F[Unit]
  )(implicit F: MonadThrow[F]) {
    def log[A](msg: String)(fa: F[A]): F[Either[Throwable, A]] =
      fa.attempt.flatTap(_.fold(t => logThrowable(t, msg), _ => F.unit))
>>>>>>> d8711948

    def log_[A](msg: String)(fa: F[A]): F[Unit] =
      log(msg)(fa).void

    def bracket[A](label: String, errorLabel: Option[String] = None)(
        fa: F[A]
    ): F[Either[Throwable, A]] =
      logger.info(label) >> log(s"${errorLabel.getOrElse(label)} failed")(fa)

    def bracket_[A](label: String, errorLabel: Option[String] = None)(fa: F[A]): F[Unit] =
      bracket(label, errorLabel)(fa).void
  }

  implicit final class LoggerOps[F[_]](private val logger: Logger[F]) extends AnyVal {
    def attemptWarn(implicit F: MonadThrow[F]): AttemptLoggerOps[F] =
      new AttemptLoggerOps(logger, logger.warn(_)(_))

    def attemptError(implicit F: MonadThrow[F]): AttemptLoggerOps[F] =
      new AttemptLoggerOps(logger, logger.error(_)(_))

    def infoTimed[A](msg: FiniteDuration => String)(fa: F[A])(implicit
        dateTimeAlg: DateTimeAlg[F],
        F: Monad[F]
    ): F[A] =
      dateTimeAlg.timed(fa).flatMap { case (a, duration) => logger.info(msg(duration)).as(a) }

    def infoTotalTime[A](label: String)(fa: F[A])(implicit
        dateTimeAlg: DateTimeAlg[F],
        F: Monad[F]
    ): F[A] = {
      val label1 = if (label.nonEmpty) s" $label:" else ""
      infoTimed { duration =>
        string.lineLeftRight(s"Total time:$label1 ${dateTime.showDuration(duration)}")
      }(fa)
    }
  }

  def showUpdates[F[_]: Foldable: Functor](updates: F[Update]): String = {
    val list = string.indentLines(updates.map(_.show))
    updates.size match {
      case 0 => s"Found 0 updates"
      case 1 => s"Found 1 update:\n$list"
      case n => s"Found $n updates:\n$list"
    }
  }
}<|MERGE_RESOLUTION|>--- conflicted
+++ resolved
@@ -23,30 +23,12 @@
 import scala.concurrent.duration.FiniteDuration
 
 object logger {
-<<<<<<< HEAD
-  implicit final class LoggerOps[F[_]](private val logger: Logger[F]) extends AnyVal {
-    def attemptLogWarnLabel_[A](label: String, errorLabel: Option[String] = None)(fa: F[A])(implicit
-        F: MonadThrow[F]
-    ): F[Unit] =
-      logger.info(label) >> attemptLogWarn_(s"${errorLabel.getOrElse(label)} failed")(fa)
-
-    def attemptLogErrorLabel[A](label: String, errorLabel: Option[String] = None)(fa: F[A])(implicit
-        F: MonadThrow[F]
-    ): F[Either[Throwable, A]] =
-      logger.info(label) >> attemptLogError(s"${errorLabel.getOrElse(label)} failed")(fa)
-
-    def attemptLogWarn[A](message: String)(fa: F[A])(implicit
-        F: MonadThrow[F]
-    ): F[Either[Throwable, A]] =
-      attemptLogImpl(fa, logger.warn(_)(message))
-=======
   final class AttemptLoggerOps[F[_]](
       logger: Logger[F],
       logThrowable: (Throwable, String) => F[Unit]
   )(implicit F: MonadThrow[F]) {
     def log[A](msg: String)(fa: F[A]): F[Either[Throwable, A]] =
       fa.attempt.flatTap(_.fold(t => logThrowable(t, msg), _ => F.unit))
->>>>>>> d8711948
 
     def log_[A](msg: String)(fa: F[A]): F[Unit] =
       log(msg)(fa).void
