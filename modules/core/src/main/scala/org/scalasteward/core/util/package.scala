--- conflicted
+++ resolved
@@ -78,26 +78,6 @@
     * res1: String = Hello, wo
     * }}}
     */
-<<<<<<< HEAD
-  def takeUntil[F[_], A, N](limit: N)(weight: A => N)(implicit N: Numeric[N]): Pipe[F, A, A] = {
-    import N._
-    _.map(a => (a, weight(a)))
-      .scan1[(A, N)] { case ((_, total), (a, i)) => (a, total + i) }
-      .takeThrough { case (_, total) => total < limit }
-      .map { case (a, _) => a }
-  }
-
-  /** A variant of `takeUntil` that takes an optional limit.
-    * This is the identity if `maybeLimit` is `None`.
-    */
-  def takeUntilMaybe[F[_], A, N](maybeLimit: Option[N])(weight: A => N)(
-      implicit N: Numeric[N]
-  ): Pipe[F, A, A] =
-    maybeLimit match {
-      case Some(limit) => takeUntil(limit)(weight)
-      case None        => identity
-    }
-=======
   def takeUntil[F[_], A, N](init: N, limit: N)(weight: A => N)(implicit
       N: Numeric[N]
   ): Pipe[F, A, A] =
@@ -108,7 +88,17 @@
         .takeThrough { case (total, _) => N.lt(total, limit) }
         .map { case (_, a) => a }
 
+  /** A variant of `takeUntil` that takes an optional limit.
+    * This is the identity if `maybeLimit` is `None`.
+    */
+  def takeUntilMaybe[F[_], A, N](init: N, maybeLimit: Option[N])(weight: A => N)(implicit
+      N: Numeric[N]
+  ): Pipe[F, A, A] =
+    maybeLimit match {
+      case Some(limit) => takeUntil(init, limit)(weight)
+      case None        => identity
+    }
+
   def unexpectedString(s: String, expected: List[String]): Left[String, Nothing] =
     Left(s"Unexpected string '$s'. Expected one of: ${expected.mkString(", ")}.")
->>>>>>> 25958226
 }