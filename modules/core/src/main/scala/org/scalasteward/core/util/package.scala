--- conflicted
+++ resolved
@@ -31,26 +31,6 @@
     buffer.append(elem)
   }
 
-<<<<<<< HEAD
-=======
-  /** Binds the elements of `gfb` until the first `F[Boolean]` that evaluates to `true`.
-    *
-    * @example
-    *   {{{
-    *   scala> import cats.data.State
-    *   scala> bindUntilTrue(Nel.of(
-    *        |   State((l: List[Int]) => (l :+ 1, false)),
-    *        |   State((l: List[Int]) => (l :+ 2, true )),
-    *        |   State((l: List[Int]) => (l :+ 3, false)),
-    *        |   State((l: List[Int]) => (l :+ 4, true ))
-    *        | )).runS(List(0)).value
-    *   res1: List[Int] = List(0, 1, 2)
-    *   }}}
-    */
-  def bindUntilTrue[G[_]: Foldable, F[_]: Monad](gfb: G[F[Boolean]]): F[Boolean] =
-    gfb.existsM(identity)
-
->>>>>>> b483de7d
   /** Like `Semigroup[Option[A]].combine` but allows to specify how `A`s are combined. */
   def combineOptions[A](x: Option[A], y: Option[A])(f: (A, A) => A): Option[A] =
     x match {
