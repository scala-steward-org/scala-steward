--- conflicted
+++ resolved
@@ -76,19 +76,8 @@
   )
 
   test("parseArgs: minimal example") {
-<<<<<<< HEAD
-    val Success(obtained) = Cli.parseArgs(
+    val Success(StewardUsage.Regular(obtained)) = Cli.parseArgs(
       minimumRequiredParams.flatten
-=======
-    val Success(StewardUsage.Regular(obtained)) = Cli.parseArgs(
-      List(
-        List("--workspace", "a"),
-        List("--repos-file", "b"),
-        List("--git-author-email", "d"),
-        List("--vcs-login", "e"),
-        List("--git-ask-pass", "f")
-      ).flatten
->>>>>>> bdb8c34b
     )
 
     assert(!obtained.processCfg.sandboxCfg.enableSandbox)
@@ -160,7 +149,6 @@
     assert(clue(obtained).startsWith("Usage"))
   }
 
-<<<<<<< HEAD
   test("parseArgs: non-default GitLab arguments") {
     val params = minimumRequiredParams ++ List(
       List("--gitlab-merge-when-pipeline-succeeds"),
@@ -180,7 +168,8 @@
     val Error(errorMsg) = Cli.parseArgs(params.flatten)
 
     assert(clue(errorMsg).startsWith("Required reviewers must be non-negative"))
-=======
+  }
+
   test("parseArgs: validate-repo-config") {
     val Success(StewardUsage.ValidateRepoConfig(file)) = Cli.parseArgs(
       List(
@@ -189,7 +178,6 @@
     )
 
     assertEquals(file, File("file.conf"))
->>>>>>> bdb8c34b
   }
 
   test("envVarArgument: env-var without equals sign") {
