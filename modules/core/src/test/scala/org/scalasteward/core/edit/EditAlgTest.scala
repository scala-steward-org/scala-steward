package org.scalasteward.core.edit

import better.files.File
import org.scalasteward.core.mock.MockContext.editAlg
import org.scalasteward.core.mock.MockState
import org.scalasteward.core.data.Update
import org.scalasteward.core.util.Nel
import org.scalasteward.core.vcs.data.Repo
import org.scalatest.{FunSuite, Matchers}

class EditAlgTest extends FunSuite with Matchers {

  test("applyUpdate") {
    val repo = Repo("fthomas", "scala-steward")
    val update = Update.Single("org.typelevel", "cats-core", "1.2.0", Nel.of("1.3.0"))
    val file1 = File.temp / "ws/fthomas/scala-steward/build.sbt"
    val file2 = File.temp / "ws/fthomas/scala-steward/project/Dependencies.scala"

    val state = editAlg
      .applyUpdate(repo, update)
      .runS(MockState.empty.add(file1, """val catsVersion = "1.2.0"""").add(file2, ""))
      .unsafeRunSync()

    state shouldBe MockState.empty.copy(
      commands = Vector(
        List("read", file1.pathAsString),
        List("read", file2.pathAsString),
        List("read", file1.pathAsString),
        List("read", file1.pathAsString),
        List("write", file1.pathAsString)
      ),
      logs = Vector(
        (None, "Trying heuristic 'strict'"),
        (None, "Trying heuristic 'original'")
      ),
      files = Map(file1 -> """val catsVersion = "1.3.0"""", file2 -> "")
    )
  }

<<<<<<< HEAD
  test("applyUpdate: sub projects") {
    val repo = Repo("fthomas", "scala-steward")
    val update = Update.Single("org.typelevel", "cats-core", "1.2.0", Nel.of("1.3.0"))
    val file1 = File.temp / "ws/fthomas/scala-steward/project_1/build.sbt"
    val file2 = File.temp / "ws/fthomas/scala-steward/project_2/build.sbt"
=======
  test("applyUpdate with scalafmt update") {
    val repo = Repo("fthomas", "scala-steward")
    val update = Update.Single("org.scalameta", "scalafmt", "2.0.0", Nel.of("2.1.0"))
    val scalafmtFile = File.temp / "ws/fthomas/scala-steward/.scalafmt.conf"
    val file1 = File.temp / "ws/fthomas/scala-steward/build.sbt"
>>>>>>> c264d684

    val state = editAlg
      .applyUpdate(repo, update)
      .runS(
        MockState.empty
<<<<<<< HEAD
          .add(file1, """val catsVersion = "1.2.0"""")
          .add(file2, """val catsVersion = "1.2.0"""")
=======
          .add(
            scalafmtFile,
            """maxColumn = 100
              |version = 2.0.0
              |align.openParenCallSite = false
              |""".stripMargin
          )
          .add(file1, "")
>>>>>>> c264d684
      )
      .unsafeRunSync()

    state shouldBe MockState.empty.copy(
      commands = Vector(
<<<<<<< HEAD
        List("read", file1.pathAsString),
        List("read", file2.pathAsString),
        List("read", file1.pathAsString),
        List("read", file2.pathAsString),
        List("read", file1.pathAsString),
        List("write", file1.pathAsString),
        List("read", file2.pathAsString),
        List("write", file2.pathAsString)
      ),
      logs = Vector(
        (None, "Trying heuristic 'strict'"),
        (None, "Trying heuristic 'original'")
      ),
      files =
        Map(file1 -> """val catsVersion = "1.3.0"""", file2 -> """val catsVersion = "1.3.0"""")
=======
        List("read", scalafmtFile.pathAsString),
        List("write", scalafmtFile.pathAsString)
      ),
      logs = Vector(),
      files = Map(
        scalafmtFile ->
          """maxColumn = 100
            |version = 2.1.0
            |align.openParenCallSite = false
            |""".stripMargin,
        file1 -> ""
      )
>>>>>>> c264d684
    )
  }

  def runApplyUpdate(update: Update, files: Map[String, String]): Map[String, String] = {
    val repoDir = File.temp / "ws/owner/repo"
    val filesInRepoDir = files.map { case (file, content) => repoDir / file -> content }
    editAlg
      .applyUpdate(Repo("owner", "repo"), update)
      .runS(MockState.empty.addFiles(filesInRepoDir))
      .map(_.files)
      .unsafeRunSync()
      .map { case (file, content) => file.toString.replace(repoDir.toString + "/", "") -> content }
  }

  test("reproduce https://github.com/circe/circe-config/pull/40") {
    val update = Update.Single("com.typesafe", "config", "1.3.3", Nel.of("1.3.4"))
    val original = Map(
      "build.sbt" -> """val config = "1.3.3"""",
      "project/plugins.sbt" -> """addSbtPlugin("com.typesafe.sbt" % "sbt-site" % "1.3.3")"""
    )
    val expected = Map(
      "build.sbt" -> """val config = "1.3.3"""", // the version should have been updated here
      "project/plugins.sbt" -> """addSbtPlugin("com.typesafe.sbt" % "sbt-site" % "1.3.4")"""
    )
    runApplyUpdate(update, original) shouldBe expected
  }

  test("file restriction when sbt update") {
    val update = Update.Single("org.scala-sbt", "sbt", "1.1.2", Nel.of("1.2.8"))
    val original = Map(
      "build.properties" -> """sbt.version=1.1.2""",
      "project/plugins.sbt" -> """addSbtPlugin("com.jsuereth" % "sbt-pgp" % "1.1.2")"""
    )
    val expected = Map(
      "build.properties" -> """sbt.version=1.2.8""", // the version should have been updated here
      "project/plugins.sbt" -> """addSbtPlugin("com.jsuereth" % "sbt-pgp" % "1.1.2")"""
    )
    runApplyUpdate(update, original) shouldBe expected
  }
}<|MERGE_RESOLUTION|>--- conflicted
+++ resolved
@@ -37,28 +37,16 @@
     )
   }
 
-<<<<<<< HEAD
-  test("applyUpdate: sub projects") {
-    val repo = Repo("fthomas", "scala-steward")
-    val update = Update.Single("org.typelevel", "cats-core", "1.2.0", Nel.of("1.3.0"))
-    val file1 = File.temp / "ws/fthomas/scala-steward/project_1/build.sbt"
-    val file2 = File.temp / "ws/fthomas/scala-steward/project_2/build.sbt"
-=======
   test("applyUpdate with scalafmt update") {
     val repo = Repo("fthomas", "scala-steward")
     val update = Update.Single("org.scalameta", "scalafmt", "2.0.0", Nel.of("2.1.0"))
     val scalafmtFile = File.temp / "ws/fthomas/scala-steward/.scalafmt.conf"
     val file1 = File.temp / "ws/fthomas/scala-steward/build.sbt"
->>>>>>> c264d684
 
     val state = editAlg
       .applyUpdate(repo, update)
       .runS(
         MockState.empty
-<<<<<<< HEAD
-          .add(file1, """val catsVersion = "1.2.0"""")
-          .add(file2, """val catsVersion = "1.2.0"""")
-=======
           .add(
             scalafmtFile,
             """maxColumn = 100
@@ -67,13 +55,43 @@
               |""".stripMargin
           )
           .add(file1, "")
->>>>>>> c264d684
       )
       .unsafeRunSync()
 
     state shouldBe MockState.empty.copy(
       commands = Vector(
-<<<<<<< HEAD
+        List("read", scalafmtFile.pathAsString),
+        List("write", scalafmtFile.pathAsString)
+      ),
+      logs = Vector(),
+      files = Map(
+        scalafmtFile ->
+          """maxColumn = 100
+            |version = 2.1.0
+            |align.openParenCallSite = false
+            |""".stripMargin,
+        file1 -> ""
+      )
+    )
+  }
+
+  test("applyUpdate: sub projects") {
+    val repo = Repo("fthomas", "scala-steward")
+    val update = Update.Single("org.typelevel", "cats-core", "1.2.0", Nel.of("1.3.0"))
+    val file1 = File.temp / "ws/fthomas/scala-steward/project_1/build.sbt"
+    val file2 = File.temp / "ws/fthomas/scala-steward/project_2/build.sbt"
+
+    val state = editAlg
+      .applyUpdate(repo, update)
+      .runS(
+        MockState.empty
+          .add(file1, """val catsVersion = "1.2.0"""")
+          .add(file2, """val catsVersion = "1.2.0"""")
+      )
+      .unsafeRunSync()
+
+    state shouldBe MockState.empty.copy(
+      commands = Vector(
         List("read", file1.pathAsString),
         List("read", file2.pathAsString),
         List("read", file1.pathAsString),
@@ -89,20 +107,6 @@
       ),
       files =
         Map(file1 -> """val catsVersion = "1.3.0"""", file2 -> """val catsVersion = "1.3.0"""")
-=======
-        List("read", scalafmtFile.pathAsString),
-        List("write", scalafmtFile.pathAsString)
-      ),
-      logs = Vector(),
-      files = Map(
-        scalafmtFile ->
-          """maxColumn = 100
-            |version = 2.1.0
-            |align.openParenCallSite = false
-            |""".stripMargin,
-        file1 -> ""
-      )
->>>>>>> c264d684
     )
   }
 
