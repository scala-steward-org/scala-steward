--- conflicted
+++ resolved
@@ -218,11 +218,7 @@
   test("word from artifactId") {
     val original = """lazy val circeVersion = "0.9.3""""
     val expected = """lazy val circeVersion = "0.11.1""""
-<<<<<<< HEAD
-    Single("io.circe", "circe-generic", "0.9.3", Nel.of("0.12.2"))
-=======
     Single(GroupId("io.circe"), "circe-generic", "0.9.3", Nel.of("0.11.1"))
->>>>>>> f99d3698
       .replaceVersionIn(original) shouldBe (Some(expected) -> UpdateHeuristic.relaxed.name)
   }
 
