--- conflicted
+++ resolved
@@ -38,14 +38,8 @@
   }
 
   test("echo: fail, buffer size exceeded") {
-<<<<<<< HEAD
-    val Left(t) =
-      slurp3(Nel.of("echo", "-n", "1\n2\n3\n4\n5\n6"), 4, Set.empty).attempt
-        .unsafeRunSync(): @unchecked
-=======
     val Left(t) = slurp3(Nel.of("echo", "-n", "1\n2\n3\n4\n5\n6"), 4, Set.empty).attempt
       .unsafeRunSync(): @unchecked
->>>>>>> a1144071
     assert(clue(t).isInstanceOf[ProcessBufferOverflowException])
   }
 
