package org.scalasteward.core.sbt

import better.files.File
import org.scalasteward.core.application.Config
import org.scalasteward.core.data.{GroupId, Version}
import org.scalasteward.core.mock.MockContext._
import org.scalasteward.core.mock.{MockContext, MockState}
import org.scalasteward.core.sbt.command._
import org.scalasteward.core.scalafix.Migration
import org.scalasteward.core.util.Nel
import org.scalasteward.core.vcs.data.Repo
import org.scalatest.funsuite.AnyFunSuite
import org.scalatest.matchers.should.Matchers

class SbtAlgTest extends AnyFunSuite with Matchers {

  test("addGlobalPlugins") {
    sbtAlg.addGlobalPlugins.runS(MockState.empty).unsafeRunSync() shouldBe MockState.empty.copy(
      commands = Vector(
        List("write", "/tmp/steward/.sbt/0.13/plugins/scala-steward.sbt"),
        List("write", "/tmp/steward/.sbt/1.0/plugins/scala-steward.sbt"),
        List("write", "/tmp/steward/.sbt/0.13/plugins/StewardPlugin.scala"),
        List("write", "/tmp/steward/.sbt/1.0/plugins/StewardPlugin.scala")
      ),
      logs = Vector((None, "Add global sbt plugins")),
      files = Map(
        File("/tmp/steward/.sbt/0.13/plugins/scala-steward.sbt") -> scalaStewardSbt.content,
        File("/tmp/steward/.sbt/1.0/plugins/scala-steward.sbt") -> scalaStewardSbt.content,
        File("/tmp/steward/.sbt/0.13/plugins/StewardPlugin.scala") -> stewardPlugin.content,
        File("/tmp/steward/.sbt/1.0/plugins/StewardPlugin.scala") -> stewardPlugin.content
      )
    )
  }

  test("getUpdatesForRepo") {
    val repo = Repo("fthomas", "refined")
    val repoDir = config.workspace / "fthomas/refined"
    val files = Map(
      repoDir / "project" / "build.properties" -> "sbt.version=1.2.6",
      repoDir / ".scalafmt.conf" -> "version=2.0.0"
    )

    files.foreach {
      case (file, content) =>
        val initialState = MockState.empty.copy(files = Map(file -> content))
        val state = sbtAlg.getUpdatesForRepo(repo).runS(initialState).unsafeRunSync()
        state shouldBe MockState.empty.copy(
          files = Map(file -> content),
          commands = Vector(
            List("read", s"$repoDir/project/build.properties"),
            List("read", s"$repoDir/.scalafmt.conf"),
            List("create", s"$repoDir/project/tmp-sbt-dep.sbt"),
            List(
              "TEST_VAR=GREAT",
              "ANOTHER_TEST_VAR=ALSO_GREAT",
              repoDir.toString,
              "firejail",
              s"--whitelist=$repoDir",
              "sbt",
              "-batch",
              "-no-colors",
<<<<<<< HEAD
              s";set every credentials := Nil;$stewardUpdates;$reloadPlugins;$stewardUpdates"
            ),
            List("rm", s"$repoDir/project/tmp-sbt-dep.sbt")
=======
              s";$setDependencyUpdatesFailBuild;$dependencyUpdates;$reloadPlugins;$dependencyUpdates"
            ),
            List("rm", s"$repoDir/project/tmp-sbt-dep.sbt"),
            List("read", s"${config.workspace}/repos_v6.json")
>>>>>>> f99d3698
          )
        )
    }
  }

  test("getUpdatesForRepo ignoring .jvmopts and .sbtopts files") {
    implicit val config: Config = MockContext.config.copy(ignoreOptsFiles = true)
    val sbtAlgKeepingCredentials = SbtAlg.create
    val repo = Repo("fthomas", "refined")
    val repoDir = config.workspace / "fthomas/refined"
    val state =
      sbtAlgKeepingCredentials.getUpdatesForRepo(repo).runS(MockState.empty).unsafeRunSync()

    state shouldBe MockState.empty.copy(
      commands = Vector(
        List("read", s"$repoDir/project/build.properties"),
        List("read", s"$repoDir/.scalafmt.conf"),
        List("rm", (repoDir / ".jvmopts").toString),
        List("rm", (repoDir / ".sbtopts").toString),
        List(
          "TEST_VAR=GREAT",
          "ANOTHER_TEST_VAR=ALSO_GREAT",
          repoDir.toString,
          "firejail",
          s"--whitelist=$repoDir",
          "sbt",
          "-batch",
          "-no-colors",
<<<<<<< HEAD
          s";set every credentials := Nil;$stewardUpdates;$reloadPlugins;$stewardUpdates"
        ),
        List("restore", (repoDir / ".sbtopts").toString),
        List("restore", (repoDir / ".jvmopts").toString)
      )
    )
  }

  test("getUpdatesForRepo keeping credentials") {
    implicit val config: Config = MockContext.config.copy(keepCredentials = true)
    val sbtAlgKeepingCredentials = SbtAlg.create
    val repo = Repo("fthomas", "refined")
    val repoDir = config.workspace / "fthomas/refined"
    val state =
      sbtAlgKeepingCredentials.getUpdatesForRepo(repo).runS(MockState.empty).unsafeRunSync()

    state shouldBe MockState.empty.copy(
      commands = Vector(
        List("read", s"$repoDir/project/build.properties"),
        List("read", s"$repoDir/.scalafmt.conf"),
        List(
          "TEST_VAR=GREAT",
          "ANOTHER_TEST_VAR=ALSO_GREAT",
          repoDir.toString,
          "firejail",
          s"--whitelist=$repoDir",
          "sbt",
          "-batch",
          "-no-colors",
          s";$stewardUpdates;$reloadPlugins;$stewardUpdates"
        )
=======
          s";$setDependencyUpdatesFailBuild;$dependencyUpdates;$reloadPlugins;$dependencyUpdates"
        ),
        List("restore", (repoDir / ".sbtopts").toString),
        List("restore", (repoDir / ".jvmopts").toString),
        List("read", s"${config.workspace}/repos_v6.json")
>>>>>>> f99d3698
      )
    )
  }

  test("runMigrations") {
    val repo = Repo("fthomas", "scala-steward")
    val repoDir = config.workspace / repo.owner / repo.repo
    val migrations = Nel.of(
      Migration(
        GroupId("co.fs2"),
        Nel.of("fs2-core".r),
        Version("1.0.0"),
        Nel.of("github:functional-streams-for-scala/fs2/v1?sha=v1.0.5")
      )
    )
    val state = sbtAlg.runMigrations(repo, migrations).runS(MockState.empty).unsafeRunSync()

    state shouldBe MockState.empty.copy(
      commands = Vector(
        List("create", "/tmp/steward/.sbt/0.13/plugins/scala-steward-scalafix.sbt"),
        List("create", "/tmp/steward/.sbt/1.0/plugins/scala-steward-scalafix.sbt"),
        List(
          "TEST_VAR=GREAT",
          "ANOTHER_TEST_VAR=ALSO_GREAT",
          repoDir.toString,
          "firejail",
          s"--whitelist=$repoDir",
          "sbt",
          "-batch",
          "-no-colors",
          ";++2.12.10!;scalafixEnable;scalafix github:functional-streams-for-scala/fs2/v1?sha=v1.0.5;test:scalafix github:functional-streams-for-scala/fs2/v1?sha=v1.0.5"
        ),
        List("rm", "/tmp/steward/.sbt/1.0/plugins/scala-steward-scalafix.sbt"),
        List("rm", "/tmp/steward/.sbt/0.13/plugins/scala-steward-scalafix.sbt")
      )
    )
  }
}<|MERGE_RESOLUTION|>--- conflicted
+++ resolved
@@ -59,16 +59,9 @@
               "sbt",
               "-batch",
               "-no-colors",
-<<<<<<< HEAD
-              s";set every credentials := Nil;$stewardUpdates;$reloadPlugins;$stewardUpdates"
+              s";$setDependencyUpdatesFailBuild;$stewardUpdates;$reloadPlugins;$stewardUpdates"
             ),
             List("rm", s"$repoDir/project/tmp-sbt-dep.sbt")
-=======
-              s";$setDependencyUpdatesFailBuild;$dependencyUpdates;$reloadPlugins;$dependencyUpdates"
-            ),
-            List("rm", s"$repoDir/project/tmp-sbt-dep.sbt"),
-            List("read", s"${config.workspace}/repos_v6.json")
->>>>>>> f99d3698
           )
         )
     }
@@ -97,45 +90,10 @@
           "sbt",
           "-batch",
           "-no-colors",
-<<<<<<< HEAD
-          s";set every credentials := Nil;$stewardUpdates;$reloadPlugins;$stewardUpdates"
+          s"$setDependencyUpdatesFailBuild;$stewardUpdates;$reloadPlugins;$stewardUpdates"
         ),
         List("restore", (repoDir / ".sbtopts").toString),
         List("restore", (repoDir / ".jvmopts").toString)
-      )
-    )
-  }
-
-  test("getUpdatesForRepo keeping credentials") {
-    implicit val config: Config = MockContext.config.copy(keepCredentials = true)
-    val sbtAlgKeepingCredentials = SbtAlg.create
-    val repo = Repo("fthomas", "refined")
-    val repoDir = config.workspace / "fthomas/refined"
-    val state =
-      sbtAlgKeepingCredentials.getUpdatesForRepo(repo).runS(MockState.empty).unsafeRunSync()
-
-    state shouldBe MockState.empty.copy(
-      commands = Vector(
-        List("read", s"$repoDir/project/build.properties"),
-        List("read", s"$repoDir/.scalafmt.conf"),
-        List(
-          "TEST_VAR=GREAT",
-          "ANOTHER_TEST_VAR=ALSO_GREAT",
-          repoDir.toString,
-          "firejail",
-          s"--whitelist=$repoDir",
-          "sbt",
-          "-batch",
-          "-no-colors",
-          s";$stewardUpdates;$reloadPlugins;$stewardUpdates"
-        )
-=======
-          s";$setDependencyUpdatesFailBuild;$dependencyUpdates;$reloadPlugins;$dependencyUpdates"
-        ),
-        List("restore", (repoDir / ".sbtopts").toString),
-        List("restore", (repoDir / ".jvmopts").toString),
-        List("read", s"${config.workspace}/repos_v6.json")
->>>>>>> f99d3698
       )
     )
   }
