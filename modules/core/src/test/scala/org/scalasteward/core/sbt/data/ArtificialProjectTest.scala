--- conflicted
+++ resolved
@@ -1,24 +1,20 @@
 package org.scalasteward.core.sbt.data
 
-<<<<<<< HEAD
 import org.scalasteward.core.data.Dependency
 import org.scalasteward.core.sbt.command._
 import org.scalatest.Matchers
-=======
 import org.scalasteward.core.data.{Dependency, GroupId}
->>>>>>> f99d3698
 import org.scalatest.funsuite.AnyFunSuite
 import org.scalatest.matchers.should.Matchers
 
 class ArtificialProjectTest extends AnyFunSuite with Matchers {
   val catsEffect =
-<<<<<<< HEAD
-    Dependency("org.typelevel", "cats-effect", List("cats-effect_2.12"), "1.0.0")
+    Dependency(GroupId("org.typelevel"), "cats-effect", List("cats-effect_2.12"), "1.0.0")
   val scalaLibrary =
-    Dependency("org.scala-lang", "scala-library", List("scala-library"), "2.12.6")
+    Dependency(GroupId("org.scala-lang"), "scala-library", List("scala-library"), "2.12.6")
   val sbtTravisci =
     Dependency(
-      "com.dwijnand",
+      GroupId("com.dwijnand"),
       "sbt-travisci",
       List("sbt-travisci"),
       "1.1.3",
@@ -26,31 +22,11 @@
     )
   val sbtScalafmt =
     Dependency(
-      "com.geirsson",
+      GroupId("com.geirsson"),
       "sbt-scalafmt",
       List("sbt-scalafmt"),
       "1.6.0-RC4",
       sbtSeries = Some("1.0")
-=======
-    Dependency(GroupId("org.typelevel"), "cats-effect", "cats-effect_2.12", "1.0.0", None)
-  val scalaLibrary =
-    Dependency(GroupId("org.scala-lang"), "scala-library", "scala-library", "2.12.6", None)
-  val sbtTravisci =
-    Dependency(
-      GroupId("com.dwijnand"),
-      "sbt-travisci",
-      "sbt-travisci",
-      "1.1.3",
-      Some(SbtVersion("1.0"))
-    )
-  val sbtScalafmt =
-    Dependency(
-      GroupId("com.geirsson"),
-      "sbt-scalafmt",
-      "sbt-scalafmt",
-      "1.6.0-RC4",
-      Some(SbtVersion("1.0"))
->>>>>>> f99d3698
     )
   val project = ArtificialProject(
     ScalaVersion("2.12.7"),
