--- conflicted
+++ resolved
@@ -1,16 +1,8 @@
 package org.scalasteward.core.sbt
 
-<<<<<<< HEAD
-import org.scalasteward.core.data.Dependency
+import org.scalasteward.core.data.{Dependency, GroupId}
 import org.scalasteward.core.sbt.data.SbtVersion
 import org.scalasteward.core.sbt.parser._
-import org.scalatest.Matchers
-=======
-import org.scalasteward.core.data.{Dependency, GroupId, Update}
-import org.scalasteward.core.sbt.data.SbtVersion
-import org.scalasteward.core.sbt.parser._
-import org.scalasteward.core.util.Nel
->>>>>>> f99d3698
 import org.scalatest.funsuite.AnyFunSuite
 import org.scalatest.matchers.should.Matchers
 
@@ -19,128 +11,6 @@
     parseBuildProperties("sbt.version = 1.2.8") shouldBe Some(SbtVersion("1.2.8"))
   }
 
-<<<<<<< HEAD
-=======
-  test("parseSingleUpdate: 1 new version") {
-    val str = "org.scala-js:sbt-scalajs : 0.6.24 -> 0.6.25"
-    parseSingleUpdate(str) shouldBe
-      Right(Update.Single(GroupId("org.scala-js"), "sbt-scalajs", "0.6.24", Nel.of("0.6.25")))
-  }
-
-  test("parseSingleUpdate: 2 new versions") {
-    val str = "org.scala-lang:scala-library   : 2.9.1 -> 2.9.3 -> 2.10.3"
-    parseSingleUpdate(str) shouldBe
-      Right(
-        Update
-          .Single(GroupId("org.scala-lang"), "scala-library", "2.9.1", Nel.of("2.9.3", "2.10.3"))
-      )
-  }
-
-  test("parseSingleUpdate: 3 new versions") {
-    val str = "ch.qos.logback:logback-classic : 0.8   -> 0.8.1 -> 0.9.30 -> 1.0.13"
-    parseSingleUpdate(str) shouldBe
-      Right(
-        Update.Single(
-          GroupId("ch.qos.logback"),
-          "logback-classic",
-          "0.8",
-          Nel.of("0.8.1", "0.9.30", "1.0.13")
-        )
-      )
-  }
-
-  test("parseSingleUpdate: test dependency") {
-    val str = "org.scalacheck:scalacheck:test   : 1.12.5 -> 1.12.6  -> 1.14.0"
-    parseSingleUpdate(str) shouldBe
-      Right(
-        Update
-          .Single(
-            GroupId("org.scalacheck"),
-            "scalacheck",
-            "1.12.5",
-            Nel.of("1.12.6", "1.14.0"),
-            Some("test")
-          )
-      )
-  }
-
-  test("parseSingleUpdate: no groupId") {
-    val str = ":sbt-scalajs : 0.6.24 -> 0.6.25"
-    parseSingleUpdate(str) shouldBe Left(s"failed to parse groupId in '$str'")
-  }
-
-  test("parseSingleUpdate: no current version") {
-    val str = "ch.qos.logback:logback-classic :  -> 0.8.1 -> 0.9.30 -> 1.0.13"
-    parseSingleUpdate(str) shouldBe Left(s"failed to parse currentVersion in '$str'")
-  }
-
-  test("parseSingleUpdate: no new versions") {
-    val str = "ch.qos.logback:logback-classic : 0.8 ->"
-    parseSingleUpdate(str) shouldBe Left(s"failed to parse newerVersions in '$str'")
-  }
-
-  test("parseSingleUpdate: all new versions are invalid") {
-    val str =
-      "bigdataoss:gcs-connector : hadoop2-1.9.16 -> InvalidVersion(hadoop3-2.0.0-SNAPSHOT)"
-    parseSingleUpdate(str) shouldBe Left(s"failed to parse newerVersions in '$str'")
-  }
-
-  test("parseSingleUpdate: one new version is invalid") {
-    val str =
-      "bigdataoss:gcs-connector : hadoop2-1.9.16 -> InvalidVersion(hadoop3-2.0.0-SNAPSHOT) -> 1.9.4-hadoop3"
-    parseSingleUpdate(str) shouldBe Right(
-      Update
-        .Single(GroupId("bigdataoss"), "gcs-connector", "hadoop2-1.9.16", Nel.of("1.9.4-hadoop3"))
-    )
-  }
-
-  test("parseSingleUpdate: new version is current version") {
-    val str = "org.scalacheck:scalacheck:test : 1.14.0 -> 1.14.0"
-    parseSingleUpdate(str) shouldBe Left(s"failed to parse newerVersions in '$str'")
-  }
-
-  test("parseSingleUpdates: 3 updates") {
-    val str =
-      """[info] Found 3 dependency updates for datapackage
-        |[info]   ai.x:diff:test                           : 1.2.0  -> 1.2.1
-        |[info]   eu.timepit:refined                       : 0.7.0             -> 0.9.3
-        |[info]   com.geirsson:scalafmt-cli_2.11:scalafmt  : 0.3.0  -> 0.3.1   -> 0.6.8  -> 1.5.1
-      """.stripMargin.trim
-    parseSingleUpdates(str.linesIterator.toList) shouldBe
-      List(
-        Update.Single(GroupId("ai.x"), "diff", "1.2.0", Nel.of("1.2.1"), Some("test")),
-        Update
-          .Single(
-            GroupId("com.geirsson"),
-            "scalafmt-cli_2.11",
-            "0.3.0",
-            Nel.of("0.3.1", "0.6.8", "1.5.1"),
-            Some("scalafmt")
-          ),
-        Update.Single(GroupId("eu.timepit"), "refined", "0.7.0", Nel.of("0.9.3"))
-      )
-  }
-
-  test("parseSingleUpdates: with duplicates") {
-    val lines = List(
-      "[info] Found 1 dependency update for refined",
-      "[info]   org.scala-lang:scala-library : 2.12.3 -> 2.12.6",
-      "[info] Found 2 dependency updates for refined-scalacheck",
-      "[info]   org.scala-lang:scala-library : 2.12.3 -> 2.12.6",
-      "[info]   org.scalacheck:scalacheck    : 1.13.5           -> 1.14.0",
-      "[info] Found 2 dependency updates for refined-pureconfig",
-      "[info]   com.github.pureconfig:pureconfig : 0.8.0            -> 0.9.2",
-      "[info]   org.scala-lang:scala-library     : 2.12.3 -> 2.12.6"
-    )
-    parseSingleUpdates(lines) shouldBe
-      List(
-        Update.Single(GroupId("com.github.pureconfig"), "pureconfig", "0.8.0", Nel.of("0.9.2")),
-        Update.Single(GroupId("org.scala-lang"), "scala-library", "2.12.3", Nel.of("2.12.6")),
-        Update.Single(GroupId("org.scalacheck"), "scalacheck", "1.13.5", Nel.of("1.14.0"))
-      )
-  }
-
->>>>>>> f99d3698
   test("parseDependencies") {
     val lines =
       """|[info] core / libraryDependenciesAsJson
