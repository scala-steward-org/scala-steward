--- conflicted
+++ resolved
@@ -187,13 +187,8 @@
       List(
         Scope(
           List(
-<<<<<<< HEAD
-            DependencyInfo("org.scala-lang" % "scala-library" % "2.12.13", List("build.sbt")),
-            DependencyInfo("org.scala-lang" % "scala-library" % "2.13.6", List("build.sbt"))
-=======
             DependencyInfo("org.scala-lang" % "scala-library" % "2.12.14", List("build.sbt")),
             DependencyInfo("org.scala-lang" % "scala-library" % "2.13.5", List("build.sbt"))
->>>>>>> f5419768
           ),
           List(MavenRepository("public", "https://repo5.org/maven/", None))
         )
