--- conflicted
+++ resolved
@@ -7,20 +7,12 @@
 import org.scalasteward.core.util.logger.LoggerOps
 
 class loggerTest extends CatsEffectSuite {
-<<<<<<< HEAD
-  test("attemptLogErrorLabel") {
-    final case class Err(msg: String) extends Throwable(msg)
-    val err = Err("hmm?")
-    logger.attemptLogErrorLabel("run")(MockEff.raiseError(err)).runS(MockState.empty).map { state =>
-      assertEquals(state.trace, Vector(Log("run"), Log((Some(err), "run failed"))))
-=======
   test("attemptError.bracket_") {
     final case class Err(msg: String) extends Throwable(msg)
     val err = Err("hmm?")
     logger.attemptError.bracket_("run")(MockEff.raiseError(err)).runS(MockState.empty).map {
       state =>
         assertEquals(state.trace, Vector(Log("run"), Log((Some(err), "run failed"))))
->>>>>>> d8711948
     }
   }
 
