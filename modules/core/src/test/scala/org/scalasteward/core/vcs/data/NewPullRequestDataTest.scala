--- conflicted
+++ resolved
@@ -30,12 +30,11 @@
       .asJson
       .spaces2 shouldBe
       raw"""|{
-<<<<<<< HEAD
-           |  "title" : "Update logback-classic to 1.2.3",
-           |  "body" : "Updates ch.qos.logback:logback-classic from 1.2.0 to 1.2.3.\n\n\nI'll automatically update this PR to resolve conflicts as long as you don't change it yourself.\n\nIf you'd like to skip this version, you can just close this PR. If you have any feedback, just mention me in the comments below.\n\nConfigure Scala Steward for your repository with a [`.scala-steward.conf`](https://github.com/fthomas/scala-steward/blob/${org.scalasteward.core.BuildInfo.gitHeadCommit}/docs/repo-specific-configuration.md) file.\n\nHave a fantastic day writing Scala!\n\n<details>\n<summary>Ignore future updates</summary>\n\nAdd this to your `.scala-steward.conf` file to ignore future updates of this dependency:\n```\nupdates.ignore = [ { groupId = \"ch.qos.logback\", artifactId = \"logback-classic\" } ]\n```\n</details>\n\nlabels: library-update, semver-patch",
-           |  "head" : "scala-steward:update/logback-classic-1.2.3",
-           |  "base" : "master"
-           |}""".stripMargin
+            |  "title" : "Update logback-classic to 1.2.3",
+            |  "body" : "Updates ch.qos.logback:logback-classic from 1.2.0 to 1.2.3.\n\n\nI'll automatically update this PR to resolve conflicts as long as you don't change it yourself.\n\nIf you'd like to skip this version, you can just close this PR. If you have any feedback, just mention me in the comments below.\n\nConfigure Scala Steward for your repository with a [`.scala-steward.conf`](https://github.com/fthomas/scala-steward/blob/${org.scalasteward.core.BuildInfo.gitHeadCommit}/docs/repo-specific-configuration.md) file.\n\nHave a fantastic day writing Scala!\n\n<details>\n<summary>Ignore future updates</summary>\n\nAdd this to your `.scala-steward.conf` file to ignore future updates of this dependency:\n```\nupdates.ignore = [ { groupId = \"ch.qos.logback\", artifactId = \"logback-classic\" } ]\n```\n</details>\n\nlabels: library-update, semver-patch",
+            |  "head" : "scala-steward:update/logback-classic-1.2.3",
+            |  "base" : "master"
+            |}""".stripMargin
 
     val dataWithNonDefaultBranch = data.copy(baseBranch = Branch("non-default"), updateBranch = Branch("update/non-default/logback-classic-1.2.3"))
 
@@ -47,11 +46,6 @@
             |  "title" : "Update logback-classic to 1.2.3 (non-default)",
             |  "body" : "Updates ch.qos.logback:logback-classic from 1.2.0 to 1.2.3.\n\n\nI'll automatically update this PR to resolve conflicts as long as you don't change it yourself.\n\nIf you'd like to skip this version, you can just close this PR. If you have any feedback, just mention me in the comments below.\n\nConfigure Scala Steward for your repository with a [`.scala-steward.conf`](https://github.com/fthomas/scala-steward/blob/${org.scalasteward.core.BuildInfo.gitHeadCommit}/docs/repo-specific-configuration.md) file.\n\nHave a fantastic day writing Scala!\n\n<details>\n<summary>Ignore future updates</summary>\n\nAdd this to your `.scala-steward.conf` file to ignore future updates of this dependency:\n```\nupdates.ignore = [ { groupId = \"ch.qos.logback\", artifactId = \"logback-classic\" } ]\n```\n</details>\n\nlabels: library-update, semver-patch",
             |  "head" : "scala-steward:update/non-default/logback-classic-1.2.3",
-=======
-            |  "title" : "Update logback-classic to 1.2.3",
-            |  "body" : "Updates ch.qos.logback:logback-classic from 1.2.0 to 1.2.3.\n\n\nI'll automatically update this PR to resolve conflicts as long as you don't change it yourself.\n\nIf you'd like to skip this version, you can just close this PR. If you have any feedback, just mention me in the comments below.\n\nConfigure Scala Steward for your repository with a [`.scala-steward.conf`](https://github.com/fthomas/scala-steward/blob/${org.scalasteward.core.BuildInfo.gitHeadCommit}/docs/repo-specific-configuration.md) file.\n\nHave a fantastic day writing Scala!\n\n<details>\n<summary>Ignore future updates</summary>\n\nAdd this to your `.scala-steward.conf` file to ignore future updates of this dependency:\n```\nupdates.ignore = [ { groupId = \"ch.qos.logback\", artifactId = \"logback-classic\" } ]\n```\n</details>\n\nlabels: library-update, semver-patch",
-            |  "head" : "scala-steward:update/logback-classic-1.2.3",
->>>>>>> 3208ffc9
             |  "base" : "master"
             |}""".stripMargin
   }
