package org.scalasteward.core.vcs.data

import io.circe.syntax._
import munit.FunSuite
import org.http4s.syntax.literals._
import org.scalasteward.core.TestInstances.dummyRepoCache
import org.scalasteward.core.TestSyntax._
import org.scalasteward.core.buildtool.sbt.data.SbtVersion
import org.scalasteward.core.data._
import org.scalasteward.core.edit.EditAttempt.ScalafixEdit
import org.scalasteward.core.edit.scalafix.ScalafixMigration
import org.scalasteward.core.git.{Branch, Commit, Sha1}
import org.scalasteward.core.repoconfig.RepoConfig
import org.scalasteward.core.util.Nel

class NewPullRequestDataTest extends FunSuite {
  test("asJson") {
    val data = UpdateData(
      RepoData(Repo("foo", "bar"), dummyRepoCache, RepoConfig.empty),
      Repo("scala-steward", "bar"),
      ("ch.qos.logback".g % "logback-classic".a % "1.2.0" %> "1.2.3").single,
      Branch("master"),
      Sha1(Sha1.HexString.unsafeFrom("d6b6791d2ea11df1d156fe70979ab8c3a5ba3433")),
      Branch("update/logback-classic-1.2.3")
    )
    val obtained = NewPullRequestData
      .from(data, "scala-steward:update/logback-classic-1.2.3")
      .asJson
      .spaces2
    val expected =
      raw"""|{
            |  "title" : "Update logback-classic to 1.2.3",
            |  "body" : "Updates ch.qos.logback:logback-classic from 1.2.0 to 1.2.3.\n\n\nI'll automatically update this PR to resolve conflicts as long as you don't change it yourself.\n\nIf you'd like to skip this version, you can just close this PR. If you have any feedback, just mention me in the comments below.\n\nConfigure Scala Steward for your repository with a [`.scala-steward.conf`](https://github.com/scala-steward-org/scala-steward/blob/${org.scalasteward.core.BuildInfo.gitHeadCommit}/docs/repo-specific-configuration.md) file.\n\nHave a fantastic day writing Scala!\n\n<details>\n<summary>Ignore future updates</summary>\n\nAdd this to your `.scala-steward.conf` file to ignore future updates of this dependency:\n```\nupdates.ignore = [ { groupId = \"ch.qos.logback\", artifactId = \"logback-classic\" } ]\n```\n</details>\n\nlabels: library-update, early-semver-patch, semver-spec-patch",
            |  "head" : "scala-steward:update/logback-classic-1.2.3",
            |  "base" : "master",
            |  "draft" : false
            |}""".stripMargin
    assertEquals(obtained, expected)
  }

  test("fromTo") {
    assertEquals(
      NewPullRequestData.fromTo(("com.example".g % "foo".a % "1.2.0" %> "1.2.3").single),
      "from 1.2.0 to 1.2.3"
    )
  }

  test("links to release notes/changelog") {
    assertEquals(NewPullRequestData.releaseNote(List.empty), None)

    assertEquals(
      NewPullRequestData.releaseNote(
        List(ReleaseRelatedUrl.CustomChangelog(uri"https://github.com/foo/foo/CHANGELOG.rst"))
      ),
      Some("[Changelog](https://github.com/foo/foo/CHANGELOG.rst)")
    )

    assertEquals(
      NewPullRequestData.releaseNote(
        List(
          ReleaseRelatedUrl.CustomChangelog(uri"https://github.com/foo/foo/CHANGELOG.rst"),
          ReleaseRelatedUrl.GitHubReleaseNotes(uri"https://github.com/foo/foo/releases/tag/v1.2.3"),
          ReleaseRelatedUrl.CustomReleaseNotes(
            uri"https://github.com/foo/bar/blob/master/ReleaseNotes.md"
          ),
          ReleaseRelatedUrl.CustomReleaseNotes(
            uri"https://github.com/foo/bar/blob/master/Releases.md"
          ),
          ReleaseRelatedUrl.VersionDiff(uri"https://github.com/foo/foo/compare/v1.2.0...v1.2.3")
        )
      ),
      Some(
        "[Changelog](https://github.com/foo/foo/CHANGELOG.rst) - [GitHub Release Notes](https://github.com/foo/foo/releases/tag/v1.2.3) - [Release Notes](https://github.com/foo/bar/blob/master/ReleaseNotes.md) - [Release Notes](https://github.com/foo/bar/blob/master/Releases.md) - [Version Diff](https://github.com/foo/foo/compare/v1.2.0...v1.2.3)"
      )
    )
  }

  test("showing artifacts with URL in Markdown format") {
    assertEquals(
      NewPullRequestData.artifactsWithOptionalUrl(
        ("com.example".g % "foo".a % "1.2.0" %> "1.2.3").single,
        Map("foo" -> uri"https://github.com/foo/foo")
      ),
      "[com.example:foo](https://github.com/foo/foo)"
    )
    assertEquals(
      NewPullRequestData.artifactsWithOptionalUrl(
        ("com.example".g % Nel.of("foo".a, "bar".a) % "1.2.0" %> "1.2.3").group,
        Map("foo" -> uri"https://github.com/foo/foo", "bar" -> uri"https://github.com/bar/bar")
      ),
      """
        |* [com.example:foo](https://github.com/foo/foo)
        |* [com.example:bar](https://github.com/bar/bar)
        |
        |""".stripMargin
    )
  }

  test("migrationNote: when no migrations") {
    val (label, appliedMigrations) = NewPullRequestData.migrationNote(List.empty)

    assertEquals(label, None)
    assertEquals(appliedMigrations, None)
  }

  test("migrationNote: when artifact has migrations") {
<<<<<<< HEAD
    val update = ("com.spotify".g % "scio-core".a % "0.6.0" %> "0.7.0").single
    val migration = ScalafixMigration(
      update.groupId,
      Nel.of(update.artifactId.name),
      Version("0.7.0"),
      Nel.of("I am a rewrite rule")
=======
    val scalafixEdit = ScalafixEdit(
      ScalafixMigration(
        GroupId("com.spotify"),
        Nel.one("scio-core"),
        Version("0.7.0"),
        Nel.of("I am a rewrite rule")
      ),
      Right(()),
      Some(Commit())
>>>>>>> fd909aa8
    )
    val (label, appliedMigrations) = NewPullRequestData.migrationNote(List(scalafixEdit))

    assertEquals(label, Some("scalafix-migrations"))
    assertEquals(
      appliedMigrations.fold("")(_.toHtml),
      """<details>
        |<summary>Applied Scalafix Migrations</summary>
        |
        |* com.spotify:scio-core:0.7.0
        |  * I am a rewrite rule
        |</details>
      """.stripMargin.trim
    )
  }

  test("migrationNote: when artifact has migrations with docs") {
<<<<<<< HEAD
    val update = ("com.spotify".g % "scio-core".a % "0.6.0" %> "0.7.0").single
    val migration = ScalafixMigration(
      update.groupId,
      Nel.of(update.artifactId.name),
      Version("0.7.0"),
      Nel.of("I am a rewrite rule"),
      Some("https://scalacenter.github.io/scalafix/")
=======
    val scalafixEdit = ScalafixEdit(
      ScalafixMigration(
        GroupId("com.spotify"),
        Nel.one("scio-core"),
        Version("0.7.0"),
        Nel.of("I am a rewrite rule", "I am a 2nd rewrite rule"),
        Some("https://scalacenter.github.io/scalafix/")
      ),
      Right(()),
      Some(Commit())
>>>>>>> fd909aa8
    )
    val (label, detail) = NewPullRequestData.migrationNote(List(scalafixEdit))

    assertEquals(label, Some("scalafix-migrations"))
    assertEquals(
      detail.fold("")(_.toHtml),
      """<details>
        |<summary>Applied Scalafix Migrations</summary>
        |
        |* com.spotify:scio-core:0.7.0
        |  * I am a rewrite rule
        |  * I am a 2nd rewrite rule
        |  * Documentation: https://scalacenter.github.io/scalafix/
        |</details>
      """.stripMargin.trim
    )
  }

  test("migrationNote: with 2 migrations where one didn't produce a change") {
    val scalafixEdit1 = ScalafixEdit(
      ScalafixMigration(
        GroupId("com.spotify"),
        Nel.one("scio-core"),
        Version("0.7.0"),
        Nel.of("I am a rewrite rule", "I am a 2nd rewrite rule"),
        Some("https://scalacenter.github.io/scalafix/")
      ),
      Right(()),
      Some(Commit())
    )

    val scalafixEdit2 = ScalafixEdit(
      ScalafixMigration(
        GroupId("org.typeleve"),
        Nel.of("cats-effect", "cats-effect-laws"),
        Version("3.0.0"),
        Nel.of("I am a rule without an effect"),
        None
      ),
      Right(()),
      None
    )
    val (label, detail) = NewPullRequestData.migrationNote(List(scalafixEdit1, scalafixEdit2))

    assertEquals(label, Some("scalafix-migrations"))
    assertEquals(
      detail.fold("")(_.toHtml),
      """<details>
        |<summary>Applied Scalafix Migrations</summary>
        |
        |* com.spotify:scio-core:0.7.0
        |  * I am a rewrite rule
        |  * I am a 2nd rewrite rule
        |  * Documentation: https://scalacenter.github.io/scalafix/
        |* org.typeleve:{cats-effect,cats-effect-laws}:3.0.0 (created no change)
        |  * I am a rule without an effect
        |</details>
      """.stripMargin.trim
    )
  }

  test("updateType") {
    val dependency = "com.example".g % "foo".a % "0.1"
    val single = (dependency %> "0.2").single
    val group = ("com.example".g % Nel.of("foo".a, "bar".a) % "0.1" %> "0.2").group
    assertEquals(NewPullRequestData.updateType(single), "library-update")
    assertEquals(NewPullRequestData.updateType(group), "library-update")

    assertEquals(
      NewPullRequestData.updateType((dependency % "test" %> "0.2").single),
      "test-library-update"
    )
    assertEquals(
      NewPullRequestData.updateType(
        (dependency.copy(sbtVersion = Some(SbtVersion("1.0"))) %> "0.2").single
      ),
      "sbt-plugin-update"
    )
    assertEquals(
      NewPullRequestData.updateType((dependency % "scalafix-rule" %> "0.2").single),
      "scalafix-rule-update"
    )
  }

  test("oldVersionNote without files") {
    val files = List.empty
    val update = ("com.example".g % "foo".a % "0.1" %> "0.2").single

    assertEquals(NewPullRequestData.oldVersionNote(files, update), (None, None))
  }

  test("oldVersionNote with files") {
    val files = List("Readme.md", "travis.yml")
    val update = ("com.example".g % "foo".a % "0.1" %> "0.2").single

    val (label, note) = NewPullRequestData.oldVersionNote(files, update)

    assertEquals(label, Some("old-version-remains"))
    assertEquals(
      note.fold("")(_.toHtml),
      """<details>
        |<summary>Files still referring to the old version number</summary>
        |
        |The following files still refer to the old version number (0.1).
        |You might want to review and update them manually.
        |```
        |Readme.md
        |travis.yml
        |```
        |</details>
      """.stripMargin.trim
    )
  }
}<|MERGE_RESOLUTION|>--- conflicted
+++ resolved
@@ -104,14 +104,6 @@
   }
 
   test("migrationNote: when artifact has migrations") {
-<<<<<<< HEAD
-    val update = ("com.spotify".g % "scio-core".a % "0.6.0" %> "0.7.0").single
-    val migration = ScalafixMigration(
-      update.groupId,
-      Nel.of(update.artifactId.name),
-      Version("0.7.0"),
-      Nel.of("I am a rewrite rule")
-=======
     val scalafixEdit = ScalafixEdit(
       ScalafixMigration(
         GroupId("com.spotify"),
@@ -121,7 +113,6 @@
       ),
       Right(()),
       Some(Commit())
->>>>>>> fd909aa8
     )
     val (label, appliedMigrations) = NewPullRequestData.migrationNote(List(scalafixEdit))
 
@@ -139,15 +130,6 @@
   }
 
   test("migrationNote: when artifact has migrations with docs") {
-<<<<<<< HEAD
-    val update = ("com.spotify".g % "scio-core".a % "0.6.0" %> "0.7.0").single
-    val migration = ScalafixMigration(
-      update.groupId,
-      Nel.of(update.artifactId.name),
-      Version("0.7.0"),
-      Nel.of("I am a rewrite rule"),
-      Some("https://scalacenter.github.io/scalafix/")
-=======
     val scalafixEdit = ScalafixEdit(
       ScalafixMigration(
         GroupId("com.spotify"),
@@ -158,7 +140,6 @@
       ),
       Right(()),
       Some(Commit())
->>>>>>> fd909aa8
     )
     val (label, detail) = NewPullRequestData.migrationNote(List(scalafixEdit))
 
