/*
 * Copyright 2018-2020 Scala Steward contributors
 *
 * Licensed under the Apache License, Version 2.0 (the "License");
 * you may not use this file except in compliance with the License.
 * You may obtain a copy of the License at
 *
 *     http://www.apache.org/licenses/LICENSE-2.0
 *
 * Unless required by applicable law or agreed to in writing, software
 * distributed under the License is distributed on an "AS IS" BASIS,
 * WITHOUT WARRANTIES OR CONDITIONS OF ANY KIND, either express or implied.
 * See the License for the specific language governing permissions and
 * limitations under the License.
 */

package org.scalasteward.plugin

import sbt.Keys._
import sbt._
import scala.util.matching.Regex

object StewardPlugin extends AutoPlugin {
  override def trigger: PluginTrigger = allRequirements

  object autoImport {
    val stewardDependencies =
<<<<<<< HEAD
      taskKey[Unit]("Prints dependencies as JSON for consumption by Scala Steward.")
=======
      taskKey[Unit]("Prints dependencies and resolvers as JSON for consumption by Scala Steward.")
    val stewardUpdates =
      taskKey[Unit]("Prints dependency updates as JSON for consumption by Scala Steward.")
>>>>>>> 0935f5e6
  }

  import autoImport._

  override def projectSettings: Seq[Def.Setting[_]] = Seq(
    stewardDependencies := {
      val log = streams.value.log
      val sourcePositions = dependencyPositions.value
      val buildRoot = baseDirectory.in(ThisBuild).value
      val scalaBinaryVersionValue = scalaBinaryVersion.value
      val scalaVersionValue = scalaVersion.value

      val dependencies = libraryDependencies.value
        .filter(isDefinedInBuildFiles(_, sourcePositions, buildRoot))
        .map(moduleId => toDependency(moduleId, scalaVersionValue, scalaBinaryVersionValue))

<<<<<<< HEAD
      dependencies.map(_.asJson).foreach(s => log.info(s))
=======
      val resolvers = fullResolvers.value.collect {
        case repo: MavenRepository if !repo.root.startsWith("file://") =>
          Resolver.MavenRepository(repo.name, repo.root)
        case repo: URLRepository =>
          Resolver.IvyRepository(repo.name, repo.patterns.ivyPatterns.mkString)
      }

      val sb = new StringBuilder()
      val ls = System.lineSeparator()
      sb.append("--- snip ---").append(ls)
      dependencies.foreach(d => sb.append(d.asJson).append(ls))
      resolvers.foreach(r => sb.append(r.asJson).append(ls))
      log.info(sb.result())
    },
    stewardUpdates := {
      val log = streams.value.log
      val scalaBinaryVersionValue = scalaBinaryVersion.value
      val scalaVersionValue = scalaVersion.value

      val updates = dependencyUpdatesData.value.toList.map {
        case (moduleId, versions) =>
          Update(
            dependency = toDependency(moduleId, scalaVersionValue, scalaBinaryVersionValue),
            newerVersions = versions.toList.map {
              case v: ValidVersion   => v.text
              case v: InvalidVersion => v.text
            }
          )
      }

      updates.map(_.asJson).foreach(s => log.info(s))
>>>>>>> 0935f5e6
    }
  )

  // Inspired by https://github.com/rtimush/sbt-updates/issues/42 and
  // https://github.com/rtimush/sbt-updates/pull/112
  private def isDefinedInBuildFiles(
      moduleId: ModuleID,
      sourcePositions: Map[ModuleID, SourcePosition],
      buildRoot: File
  ): Boolean =
    sourcePositions.get(moduleId) match {
      case Some(fp: FilePosition) =>
        val path = fp.path
        () match {
          case _ if path.startsWith("(sbt.Classpaths") => true
          case _ if path.startsWith("(") =>
            extractFileName(path).exists(fileExists(buildRoot, _))

          // Compiler plugins added via addCompilerPlugin(...) have a SourcePosition
          // like this: LinePosition(Defaults.scala,3738).
          case _ if path.startsWith("Defaults.scala") && isCompilerPlugin(moduleId) => true
          case _ if path.startsWith("Defaults.scala")                               => false
          case _                                                                    => true
        }
      case _ => true
    }

  private def extractFileName(path: String): Option[String] = {
    val FileNamePattern: Regex = "^\\([^\\)]+\\) (.*)$".r
    path match {
      case FileNamePattern(fileName) => Some(fileName)
      case _                         => None
    }
  }

  private def fileExists(buildRoot: File, file: String): Boolean =
    (buildRoot / "project" / file).exists()

  private def isCompilerPlugin(moduleId: ModuleID): Boolean =
    moduleId.configurations.exists(_ == "plugin->default(compile)")

  private def crossName(
      moduleId: ModuleID,
      scalaVersion: String,
      scalaBinaryVersion: String
  ): Option[String] =
    CrossVersion(moduleId.crossVersion, scalaVersion, scalaBinaryVersion).map(_(moduleId.name))

  private def toDependency(
      moduleId: ModuleID,
      scalaVersion: String,
      scalaBinaryVersion: String
  ): Dependency =
    Dependency(
      groupId = moduleId.organization,
      artifactId = ArtifactId(moduleId.name, crossName(moduleId, scalaVersion, scalaBinaryVersion)),
      version = moduleId.revision,
      sbtVersion = moduleId.extraAttributes.get("e:sbtVersion"),
      scalaVersion = moduleId.extraAttributes.get("e:scalaVersion"),
      configurations = moduleId.configurations
    )

  final private case class ArtifactId(
      name: String,
      maybeCrossName: Option[String]
  ) {
    def asJson: String =
      objToJson(
        List(
          "name" -> strToJson(name),
          "maybeCrossName" -> optToJson(maybeCrossName.map(strToJson))
        )
      )
  }

  final private case class Dependency(
      groupId: String,
      artifactId: ArtifactId,
      version: String,
      sbtVersion: Option[String],
      scalaVersion: Option[String],
      configurations: Option[String]
  ) {
    def asJson: String =
      objToJson(
        List(
          "groupId" -> strToJson(groupId),
          "artifactId" -> artifactId.asJson,
          "version" -> strToJson(version),
          "sbtVersion" -> optToJson(sbtVersion.map(strToJson)),
          "scalaVersion" -> optToJson(scalaVersion.map(strToJson)),
          "configurations" -> optToJson(configurations.map(strToJson))
        )
      )
  }

<<<<<<< HEAD
=======
  sealed trait Resolver extends Product with Serializable {
    def asJson: String
  }

  object Resolver {
    final case class MavenRepository(name: String, location: String) extends Resolver {
      override def asJson: String =
        objToJson(
          List(
            "MavenRepository" -> objToJson(
              List("name" -> strToJson(name), "location" -> strToJson(location))
            )
          )
        )
    }

    final case class IvyRepository(name: String, pattern: String) extends Resolver {
      override def asJson: String =
        objToJson(
          List(
            "IvyRepository" -> objToJson(
              List("name" -> strToJson(name), "pattern" -> strToJson(pattern))
            )
          )
        )
    }
  }

  final private case class Update(
      dependency: Dependency,
      newerVersions: List[String]
  ) {
    def asJson: String =
      objToJson(
        List(
          "dependency" -> dependency.asJson,
          "newerVersions" -> seqToJson(newerVersions.map(strToJson))
        )
      )
  }

>>>>>>> 0935f5e6
  private def strToJson(str: String): String =
    s""""$str""""

  private def optToJson(opt: Option[String]): String =
    opt.getOrElse("null")

  private def objToJson(obj: List[(String, String)]): String =
    obj.map { case (k, v) => s""""$k": $v""" }.mkString("{ ", ", ", " }")
}<|MERGE_RESOLUTION|>--- conflicted
+++ resolved
@@ -25,13 +25,7 @@
 
   object autoImport {
     val stewardDependencies =
-<<<<<<< HEAD
-      taskKey[Unit]("Prints dependencies as JSON for consumption by Scala Steward.")
-=======
       taskKey[Unit]("Prints dependencies and resolvers as JSON for consumption by Scala Steward.")
-    val stewardUpdates =
-      taskKey[Unit]("Prints dependency updates as JSON for consumption by Scala Steward.")
->>>>>>> 0935f5e6
   }
 
   import autoImport._
@@ -48,9 +42,6 @@
         .filter(isDefinedInBuildFiles(_, sourcePositions, buildRoot))
         .map(moduleId => toDependency(moduleId, scalaVersionValue, scalaBinaryVersionValue))
 
-<<<<<<< HEAD
-      dependencies.map(_.asJson).foreach(s => log.info(s))
-=======
       val resolvers = fullResolvers.value.collect {
         case repo: MavenRepository if !repo.root.startsWith("file://") =>
           Resolver.MavenRepository(repo.name, repo.root)
@@ -64,25 +55,6 @@
       dependencies.foreach(d => sb.append(d.asJson).append(ls))
       resolvers.foreach(r => sb.append(r.asJson).append(ls))
       log.info(sb.result())
-    },
-    stewardUpdates := {
-      val log = streams.value.log
-      val scalaBinaryVersionValue = scalaBinaryVersion.value
-      val scalaVersionValue = scalaVersion.value
-
-      val updates = dependencyUpdatesData.value.toList.map {
-        case (moduleId, versions) =>
-          Update(
-            dependency = toDependency(moduleId, scalaVersionValue, scalaBinaryVersionValue),
-            newerVersions = versions.toList.map {
-              case v: ValidVersion   => v.text
-              case v: InvalidVersion => v.text
-            }
-          )
-      }
-
-      updates.map(_.asJson).foreach(s => log.info(s))
->>>>>>> 0935f5e6
     }
   )
 
@@ -179,8 +151,6 @@
       )
   }
 
-<<<<<<< HEAD
-=======
   sealed trait Resolver extends Product with Serializable {
     def asJson: String
   }
@@ -209,20 +179,6 @@
     }
   }
 
-  final private case class Update(
-      dependency: Dependency,
-      newerVersions: List[String]
-  ) {
-    def asJson: String =
-      objToJson(
-        List(
-          "dependency" -> dependency.asJson,
-          "newerVersions" -> seqToJson(newerVersions.map(strToJson))
-        )
-      )
-  }
-
->>>>>>> 0935f5e6
   private def strToJson(str: String): String =
     s""""$str""""
 
