import sbt._
import sbt.Keys._
import sbt.librarymanagement.syntax.ExclusionRule

object Dependencies {
  val attoCore = "org.tpolecat" %% "atto-core" % "0.9.5"
  val bcprovJdk15to18 = "org.bouncycastle" % "bcprov-jdk15to18" % "1.69"
  val betterFiles = "com.github.pathikrit" %% "better-files" % "3.9.1"
  val caseApp = "com.github.alexarchambault" %% "case-app" % "2.1.0-M7"
  val catsEffect = "org.typelevel" %% "cats-effect" % "3.2.8"
  val catsCore = "org.typelevel" %% "cats-core" % "2.6.1"
  val catsLaws = "org.typelevel" %% "cats-laws" % catsCore.revision
  val catsParse = "org.typelevel" %% "cats-parse" % "0.3.4"
  val circeConfig = "io.circe" %% "circe-config" % "0.8.0"
<<<<<<< HEAD
  val circeGeneric = "io.circe" %% "circe-generic" % "0.14.0-M6"
  val circeGenericExtras = "io.circe" %% "circe-generic-extras" % "0.14.1"
=======
  val circeGeneric = "io.circe" %% "circe-generic" % "0.14.1"
  val circeGenericExtras = "io.circe" %% "circe-generic-extras" % "0.13.0"
>>>>>>> 3d0fa9e1
  val circeLiteral = "io.circe" %% "circe-literal" % circeGeneric.revision
  val circeParser = "io.circe" %% "circe-parser" % circeGeneric.revision
  val circeRefined = "io.circe" %% "circe-refined" % circeGeneric.revision
  val commonsIo = "commons-io" % "commons-io" % "2.11.0"
  val coursierCore = "io.get-coursier" %% "coursier" % "2.0.16"
  val cron4sCore = "com.github.alonsodomin.cron4s" %% "cron4s-core" % "0.6.1"
  val disciplineMunit = "org.typelevel" %% "discipline-munit" % "1.0.9"
  val fs2Core = "co.fs2" %% "fs2-core" % "3.1.2"
  val fs2Io = "co.fs2" %% "fs2-io" % fs2Core.revision
  val http4sCore = "org.http4s" %% "http4s-core" % "1.0.0-M25"
  val http4sCirce = "org.http4s" %% "http4s-circe" % http4sCore.revision
  val http4sClient = "org.http4s" %% "http4s-client" % http4sCore.revision
  val http4sDsl = "org.http4s" %% "http4s-dsl" % http4sCore.revision
  val http4sOkhttpClient = "org.http4s" %% "http4s-okhttp-client" % http4sCore.revision
  val log4catsSlf4j = "org.typelevel" %% "log4cats-slf4j" % "2.1.1"
  val logbackClassic = "ch.qos.logback" % "logback-classic" % "1.2.6"
  val jjwtApi = "io.jsonwebtoken" % "jjwt-api" % "0.11.2"
  val jjwtImpl = "io.jsonwebtoken" % "jjwt-impl" % jjwtApi.revision
  val jjwtJackson = "io.jsonwebtoken" % "jjwt-jackson" % jjwtApi.revision
  val millVersion = Def.setting(if (scalaBinaryVersion.value == "2.12") "0.6.3" else "0.9.9")
  val millScalalib = Def.setting("com.lihaoyi" %% "mill-scalalib" % millVersion.value)
  val monocleCore = "dev.optics" %% "monocle-core" % "3.1.0"
  val munit = "org.scalameta" %% "munit" % "0.7.29"
  val munitCatsEffect = "org.typelevel" %% "munit-cats-effect-3" % "1.0.5"
  val munitScalacheck = "org.scalameta" %% "munit-scalacheck" % munit.revision
  val refined = "eu.timepit" %% "refined" % "0.9.27"
  val refinedScalacheck = "eu.timepit" %% "refined-scalacheck" % refined.revision
  val scalacacheCaffeine = "com.github.cb372" %% "scalacache-caffeine" % "1.0.0-M4"
  val scalacheck = "org.scalacheck" %% "scalacheck" % "1.15.4"
}<|MERGE_RESOLUTION|>--- conflicted
+++ resolved
@@ -12,13 +12,8 @@
   val catsLaws = "org.typelevel" %% "cats-laws" % catsCore.revision
   val catsParse = "org.typelevel" %% "cats-parse" % "0.3.4"
   val circeConfig = "io.circe" %% "circe-config" % "0.8.0"
-<<<<<<< HEAD
-  val circeGeneric = "io.circe" %% "circe-generic" % "0.14.0-M6"
+  val circeGeneric = "io.circe" %% "circe-generic" % "0.14.1"
   val circeGenericExtras = "io.circe" %% "circe-generic-extras" % "0.14.1"
-=======
-  val circeGeneric = "io.circe" %% "circe-generic" % "0.14.1"
-  val circeGenericExtras = "io.circe" %% "circe-generic-extras" % "0.13.0"
->>>>>>> 3d0fa9e1
   val circeLiteral = "io.circe" %% "circe-literal" % circeGeneric.revision
   val circeParser = "io.circe" %% "circe-parser" % circeGeneric.revision
   val circeRefined = "io.circe" %% "circe-refined" % circeGeneric.revision
