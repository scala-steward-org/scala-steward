--- conflicted
+++ resolved
@@ -3,11 +3,7 @@
 
 object Dependencies {
   val mill = Def.setting {
-<<<<<<< HEAD
-    val version = if (scalaBinaryVersion.value == "2.12") "289f9e3aa3f5014a5c64319da8e6ab993947ade2-0-289f9e" else "0.8.0"
-=======
     val version = if (scalaBinaryVersion.value == "2.12") "0.6.3" else "0.8.0-1-d81662"
->>>>>>> ce9ad708
     "com.lihaoyi" %% "mill-scalalib" % version
   }
   val attoCore = "org.tpolecat" %% "atto-core" % "0.8.0"
