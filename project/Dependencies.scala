--- conflicted
+++ resolved
@@ -11,13 +11,8 @@
   val betterFiles = "com.github.pathikrit" %% "better-files" % "3.8.0"
   val betterMonadicFor = "com.olegpy" %% "better-monadic-for" % "0.3.1"
   val caseApp = "com.github.alexarchambault" %% "case-app" % "2.0.0-M9"
-<<<<<<< HEAD
-  val catsEffect = "org.typelevel" %% "cats-effect" % "2.0.0"
-  val catsKernelLaws = "org.typelevel" %% "cats-kernel-laws" % "1.6.1"
-=======
   val catsEffect = "org.typelevel" %% "cats-effect" % "1.4.0"
   val catsKernelLaws = "org.typelevel" %% "cats-kernel-laws" % "2.0.0"
->>>>>>> d7783d39
   val circeConfig = "io.circe" %% "circe-config" % "0.6.1"
   val circeGeneric = "io.circe" %% "circe-generic" % Versions.circe
   val circeLiteral = "io.circe" %% "circe-literal" % Versions.circe
