--- conflicted
+++ resolved
@@ -5,13 +5,8 @@
 object Dependencies {
   val bcprovJdk15to18 = "org.bouncycastle" % "bcprov-jdk15to18" % "1.70"
   val betterFiles = "com.github.pathikrit" %% "better-files" % "3.9.1"
-<<<<<<< HEAD
-  val caseApp = "com.github.alexarchambault" %% "case-app" % "2.1.0-M12"
-  val catsEffect = "org.typelevel" %% "cats-effect" % "3.3.0"
-=======
   val caseApp = "com.github.alexarchambault" %% "case-app" % "2.1.0-M10"
   val catsEffect = "org.typelevel" %% "cats-effect" % "3.3.1"
->>>>>>> 25958226
   val catsCore = "org.typelevel" %% "cats-core" % "2.7.0"
   val catsLaws = "org.typelevel" %% "cats-laws" % catsCore.revision
   val catsParse = "org.typelevel" %% "cats-parse" % "0.3.6"
