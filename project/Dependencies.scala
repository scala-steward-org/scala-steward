import sbt._

object Versions {
  val circe = "0.11.1"
  val coursier = "2.0.0-RC3-4"
  val http4s = "0.20.11"
  val refined = "0.9.9"
}

object Dependencies {
  val betterFiles = "com.github.pathikrit" %% "better-files" % "3.8.0"
  val betterMonadicFor = "com.olegpy" %% "better-monadic-for" % "0.3.1"
  val caseApp = "com.github.alexarchambault" %% "case-app" % "2.0.0-M9"
  val catsEffect = "org.typelevel" %% "cats-effect" % "1.4.0"
  val catsKernelLaws = "org.typelevel" %% "cats-kernel-laws" % "2.0.0"
  val circeConfig = "io.circe" %% "circe-config" % "0.6.1"
  val circeGeneric = "io.circe" %% "circe-generic" % Versions.circe
  val circeLiteral = "io.circe" %% "circe-literal" % Versions.circe
  val circeParser = "io.circe" %% "circe-parser" % Versions.circe
  val circeRefined = "io.circe" %% "circe-refined" % Versions.circe
  val circeExtras = "io.circe" %% "circe-generic-extras" % Versions.circe
  val commonsIo = "commons-io" % "commons-io" % "2.6"
  val coursierCore = "io.get-coursier" %% "coursier" % Versions.coursier
  val coursierCatsInterop = "io.get-coursier" %% "coursier-cats-interop" % Versions.coursier
  val disciplineScalatest = "org.typelevel" %% "discipline-scalatest" % "1.0.0-RC1"
  val fs2Core = "co.fs2" %% "fs2-core" % "1.0.5"
  val http4sAsyncHttpClient = "org.http4s" %% "http4s-async-http-client" % Versions.http4s
  val http4sCirce = "org.http4s" %% "http4s-circe" % Versions.http4s
  val http4sDsl = "org.http4s" %% "http4s-dsl" % Versions.http4s
<<<<<<< HEAD
  val kindProjector = "org.typelevel" %% "kind-projector" % "0.10.3"
  val log4catsSlf4j = "io.chrisdavenport" %% "log4cats-slf4j" % "1.0.0"
=======
  val kindProjector = "org.typelevel" %% "kind-projector" % "0.11.0"
  val log4catsSlf4j = "io.chrisdavenport" %% "log4cats-slf4j" % "0.3.0"
>>>>>>> 0e532a45
  val logbackClassic = "ch.qos.logback" % "logback-classic" % "1.2.3"
  val monocleCore = "com.github.julien-truffaut" %% "monocle-core" % "1.5.1-cats"
  val refined = "eu.timepit" %% "refined" % Versions.refined
  val refinedCats = "eu.timepit" %% "refined-cats" % Versions.refined
  val refinedScalacheck = "eu.timepit" %% "refined-scalacheck" % Versions.refined
  val scalacheck = "org.scalacheck" %% "scalacheck" % "1.14.2"
  val scalaTest = "org.scalatest" %% "scalatest" % "3.1.0-SNAP13"
}<|MERGE_RESOLUTION|>--- conflicted
+++ resolved
@@ -27,13 +27,8 @@
   val http4sAsyncHttpClient = "org.http4s" %% "http4s-async-http-client" % Versions.http4s
   val http4sCirce = "org.http4s" %% "http4s-circe" % Versions.http4s
   val http4sDsl = "org.http4s" %% "http4s-dsl" % Versions.http4s
-<<<<<<< HEAD
-  val kindProjector = "org.typelevel" %% "kind-projector" % "0.10.3"
-  val log4catsSlf4j = "io.chrisdavenport" %% "log4cats-slf4j" % "1.0.0"
-=======
   val kindProjector = "org.typelevel" %% "kind-projector" % "0.11.0"
   val log4catsSlf4j = "io.chrisdavenport" %% "log4cats-slf4j" % "0.3.0"
->>>>>>> 0e532a45
   val logbackClassic = "ch.qos.logback" % "logback-classic" % "1.2.3"
   val monocleCore = "com.github.julien-truffaut" %% "monocle-core" % "1.5.1-cats"
   val refined = "eu.timepit" %% "refined" % Versions.refined
