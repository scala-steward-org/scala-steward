--- conflicted
+++ resolved
@@ -22,11 +22,7 @@
   val coursierCore = "io.get-coursier" %% "coursier" % "2.0.16"
   val cron4sCore = "com.github.alonsodomin.cron4s" %% "cron4s-core" % "0.6.1"
   val disciplineMunit = "org.typelevel" %% "discipline-munit" % "1.0.7"
-<<<<<<< HEAD
-  val fs2Core = "co.fs2" %% "fs2-core" % "3.0.1"
-=======
   val fs2Core = "co.fs2" %% "fs2-core" % "3.0.0"
->>>>>>> b05ffb85
   val fs2Io = "co.fs2" %% "fs2-io" % fs2Core.revision
   val http4sCore = "org.http4s" %% "http4s-core" % "1.0.0-M20"
   val http4sCirce = "org.http4s" %% "http4s-circe" % http4sCore.revision
