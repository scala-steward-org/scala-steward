import sbt._
import sbt.Keys._
import sbt.librarymanagement.syntax.ExclusionRule

object Dependencies {
  val bcprovJdk15to18 = "org.bouncycastle" % "bcprov-jdk15to18" % "1.72"
  val betterFiles = "com.github.pathikrit" %% "better-files" % "3.9.1"
  val catsEffect = "org.typelevel" %% "cats-effect" % "3.4.0"
  val catsCore = "org.typelevel" %% "cats-core" % "2.9.0"
  val catsLaws = "org.typelevel" %% "cats-laws" % catsCore.revision
  val catsParse = "org.typelevel" %% "cats-parse" % "0.3.8"
  val circeConfig = "io.circe" %% "circe-config" % "0.8.0"
  val circeGeneric = "io.circe" %% "circe-generic" % "0.14.3"
  val circeGenericExtras = "io.circe" %% "circe-generic-extras" % "0.14.3"
  val circeLiteral = "io.circe" %% "circe-literal" % circeGeneric.revision
  val circeParser = "io.circe" %% "circe-parser" % circeGeneric.revision
  val circeRefined = "io.circe" %% "circe-refined" % circeGeneric.revision
  val commonsIo = "commons-io" % "commons-io" % "2.11.0"
  val coursierCore = "io.get-coursier" %% "coursier" % "2.1.0-RC2"
  val cron4sCore = "com.github.alonsodomin.cron4s" %% "cron4s-core" % "0.6.1"
  val decline = "com.monovore" %% "decline" % "2.3.1"
  val disciplineMunit = "org.typelevel" %% "discipline-munit" % "1.0.9"
  val fs2Core = "co.fs2" %% "fs2-core" % "3.3.0"
  val fs2Io = "co.fs2" %% "fs2-io" % fs2Core.revision
  val http4sCore = "org.http4s" %% "http4s-core" % "1.0.0-M37"
  val http4sCirce = "org.http4s" %% "http4s-circe" % http4sCore.revision
  val http4sClient = "org.http4s" %% "http4s-client" % http4sCore.revision
  val http4sDsl = "org.http4s" %% "http4s-dsl" % http4sCore.revision
  val http4sBlazeServer = "org.http4s" %% "http4s-blaze-server" % "1.0.0-M36"
  val http4sOkhttpClient = "org.http4s" %% "http4s-okhttp-client" % "1.0.0-M32"
  val log4catsSlf4j = "org.typelevel" %% "log4cats-slf4j" % "2.5.0"
  val logbackClassic = "ch.qos.logback" % "logback-classic" % "1.3.4"
  val jjwtApi = "io.jsonwebtoken" % "jjwt-api" % "0.11.5"
  val jjwtImpl = "io.jsonwebtoken" % "jjwt-impl" % jjwtApi.revision
  val jjwtJackson = "io.jsonwebtoken" % "jjwt-jackson" % jjwtApi.revision
  val millVersion = Def.setting(if (scalaBinaryVersion.value == "2.12") "0.6.3" else "0.10.9")
  val millScalalib = Def.setting("com.lihaoyi" %% "mill-scalalib" % millVersion.value)
  val monocleCore = "dev.optics" %% "monocle-core" % "3.1.0"
  val munit = "org.scalameta" %% "munit" % "0.7.29"
  val munitCatsEffect = "org.typelevel" %% "munit-cats-effect-3" % "1.0.7"
  val munitScalacheck = "org.scalameta" %% "munit-scalacheck" % munit.revision
  val refined = "eu.timepit" %% "refined" % "0.10.1"
  val refinedScalacheck = "eu.timepit" %% "refined-scalacheck" % refined.revision
<<<<<<< HEAD
  val scalacacheCaffeine = "com.github.cb372" %% "scalacache-caffeine" % "1.0.0-M6"
  val scalacheck = "org.scalacheck" %% "scalacheck" % "1.15.4"
=======
  val scalacacheCaffeine = "com.github.cb372" %% "scalacache-caffeine" % "1.0.0-M5"
  val scalacheck = "org.scalacheck" %% "scalacheck" % "1.17.0"
>>>>>>> 39dd8db5
}<|MERGE_RESOLUTION|>--- conflicted
+++ resolved
@@ -41,11 +41,6 @@
   val munitScalacheck = "org.scalameta" %% "munit-scalacheck" % munit.revision
   val refined = "eu.timepit" %% "refined" % "0.10.1"
   val refinedScalacheck = "eu.timepit" %% "refined-scalacheck" % refined.revision
-<<<<<<< HEAD
   val scalacacheCaffeine = "com.github.cb372" %% "scalacache-caffeine" % "1.0.0-M6"
-  val scalacheck = "org.scalacheck" %% "scalacheck" % "1.15.4"
-=======
-  val scalacacheCaffeine = "com.github.cb372" %% "scalacache-caffeine" % "1.0.0-M5"
   val scalacheck = "org.scalacheck" %% "scalacheck" % "1.17.0"
->>>>>>> 39dd8db5
 }