import sbt._
import sbt.Keys._
import sbt.librarymanagement.syntax.ExclusionRule

object Dependencies {
  val attoCore = "org.tpolecat" %% "atto-core" % "0.9.3"
  val bcprovJdk15to18 = "org.bouncycastle" % "bcprov-jdk15to18" % "1.68"
  val betterFiles = "com.github.pathikrit" %% "better-files" % "3.9.1"
  val betterMonadicFor = "com.olegpy" %% "better-monadic-for" % "0.3.1"
  val caseApp = "com.github.alexarchambault" %% "case-app" % "2.0.4"
  val catsEffect = "org.typelevel" %% "cats-effect" % "3.0.1"
  val catsCore = "org.typelevel" %% "cats-core" % "2.5.0"
  val catsLaws = "org.typelevel" %% "cats-laws" % catsCore.revision
  val catsParse = "org.typelevel" %% "cats-parse" % "0.3.2"
  val circeConfig = "io.circe" %% "circe-config" % "0.8.0"
  val circeGeneric = "io.circe" %% "circe-generic" % "0.14.0-M4"
  val circeGenericExtras = "io.circe" %% "circe-generic-extras" % "0.13.0"
  val circeLiteral = "io.circe" %% "circe-literal" % circeGeneric.revision
  val circeParser = "io.circe" %% "circe-parser" % circeGeneric.revision
  val circeRefined = "io.circe" %% "circe-refined" % circeGeneric.revision
  val commonsIo = "commons-io" % "commons-io" % "2.8.0"
  val coursierCore = "io.get-coursier" %% "coursier" % "2.0.16"
  val cron4sCore = "com.github.alonsodomin.cron4s" %% "cron4s-core" % "0.6.1"
  val disciplineMunit = "org.typelevel" %% "discipline-munit" % "1.0.7"
<<<<<<< HEAD
  val fs2Core = "co.fs2" %% "fs2-core" % "3.0.0"
=======
  val fs2Core = "co.fs2" %% "fs2-core" % "2.5.4"
>>>>>>> 117fe978
  val fs2Io = "co.fs2" %% "fs2-io" % fs2Core.revision
  val http4sCore = "org.http4s" %% "http4s-core" % "1.0.0-M20"
  val http4sCirce = "org.http4s" %% "http4s-circe" % http4sCore.revision
  val http4sClient = "org.http4s" %% "http4s-client" % http4sCore.revision
  val http4sDsl = "org.http4s" %% "http4s-dsl" % http4sCore.revision
  val http4sOkhttpClient = "org.http4s" %% "http4s-okhttp-client" % http4sCore.revision
  val kindProjector = "org.typelevel" % "kind-projector" % "0.11.3"
<<<<<<< HEAD
  val log4catsSlf4j = "org.typelevel" %% "log4cats-slf4j" % "2.0.0"
=======
  val log4catsSlf4j = "org.typelevel" %% "log4cats-slf4j" % "1.2.2"
>>>>>>> 117fe978
  val logbackClassic = "ch.qos.logback" % "logback-classic" % "1.2.3"
  val jjwtApi = "io.jsonwebtoken" % "jjwt-api" % "0.11.2"
  val jjwtImpl = "io.jsonwebtoken" % "jjwt-impl" % jjwtApi.revision
  val jjwtJackson = "io.jsonwebtoken" % "jjwt-jackson" % jjwtApi.revision
  val millVersion = Def.setting(if (scalaBinaryVersion.value == "2.12") "0.6.3" else "0.9.6")
  val millScalalib = Def.setting("com.lihaoyi" %% "mill-scalalib" % millVersion.value)
  val monocleCore = "com.github.julien-truffaut" %% "monocle-core" % "2.1.0"
  val munit = "org.scalameta" %% "munit" % "0.7.23"
  val munitScalacheck = "org.scalameta" %% "munit-scalacheck" % munit.revision
  val refined = "eu.timepit" %% "refined" % "0.9.22"
  val refinedScalacheck = "eu.timepit" %% "refined-scalacheck" % refined.revision
  val scalacacheCaffeine = "com.github.cb372" %% "scalacache-caffeine" % "0.28.0"
  val scalacheck = "org.scalacheck" %% "scalacheck" % "1.15.3"
}<|MERGE_RESOLUTION|>--- conflicted
+++ resolved
@@ -22,11 +22,7 @@
   val coursierCore = "io.get-coursier" %% "coursier" % "2.0.16"
   val cron4sCore = "com.github.alonsodomin.cron4s" %% "cron4s-core" % "0.6.1"
   val disciplineMunit = "org.typelevel" %% "discipline-munit" % "1.0.7"
-<<<<<<< HEAD
   val fs2Core = "co.fs2" %% "fs2-core" % "3.0.0"
-=======
-  val fs2Core = "co.fs2" %% "fs2-core" % "2.5.4"
->>>>>>> 117fe978
   val fs2Io = "co.fs2" %% "fs2-io" % fs2Core.revision
   val http4sCore = "org.http4s" %% "http4s-core" % "1.0.0-M20"
   val http4sCirce = "org.http4s" %% "http4s-circe" % http4sCore.revision
@@ -34,11 +30,7 @@
   val http4sDsl = "org.http4s" %% "http4s-dsl" % http4sCore.revision
   val http4sOkhttpClient = "org.http4s" %% "http4s-okhttp-client" % http4sCore.revision
   val kindProjector = "org.typelevel" % "kind-projector" % "0.11.3"
-<<<<<<< HEAD
   val log4catsSlf4j = "org.typelevel" %% "log4cats-slf4j" % "2.0.0"
-=======
-  val log4catsSlf4j = "org.typelevel" %% "log4cats-slf4j" % "1.2.2"
->>>>>>> 117fe978
   val logbackClassic = "ch.qos.logback" % "logback-classic" % "1.2.3"
   val jjwtApi = "io.jsonwebtoken" % "jjwt-api" % "0.11.2"
   val jjwtImpl = "io.jsonwebtoken" % "jjwt-impl" % jjwtApi.revision
