import sbt._

object Dependencies {
<<<<<<< HEAD
  val attoCore = "org.tpolecat" %% "atto-core" % "0.7.2"
  val betterFiles = "com.github.pathikrit" %% "better-files" % "3.9.0"
=======
  val attoCore = "org.tpolecat" %% "atto-core" % "0.8.0"
  val betterFiles = "com.github.pathikrit" %% "better-files" % "3.8.0"
>>>>>>> b9e1419d
  val betterMonadicFor = "com.olegpy" %% "better-monadic-for" % "0.3.1"
  val caseApp = "com.github.alexarchambault" %% "case-app" % "2.0.0-M16"
  val catsEffect = "org.typelevel" %% "cats-effect" % "2.1.3"
  val catsKernelLaws = "org.typelevel" %% "cats-kernel-laws" % "2.1.1"
  val circeConfig = "io.circe" %% "circe-config" % "0.8.0"
  val circeGeneric = "io.circe" %% "circe-generic" % "0.13.0"
  val circeGenericExtras = "io.circe" %% "circe-generic-extras" % "0.13.0"
  val circeLiteral = "io.circe" %% "circe-literal" % circeGeneric.revision
  val circeParser = "io.circe" %% "circe-parser" % circeGeneric.revision
  val circeRefined = "io.circe" %% "circe-refined" % circeGeneric.revision
  val commonsIo = "commons-io" % "commons-io" % "2.6"
  val coursierCore = "io.get-coursier" %% "coursier" % "2.0.0-RC6-16"
  val coursierCatsInterop = "io.get-coursier" %% "coursier-cats-interop" % coursierCore.revision
  val cron4sCore = "com.github.alonsodomin.cron4s" %% "cron4s-core" % "0.6.0"
  val disciplineScalatest = "org.typelevel" %% "discipline-scalatest" % "1.0.1"
  val fs2Core = "co.fs2" %% "fs2-core" % "2.3.0"
  val http4sAsyncHttpClient = "org.http4s" %% "http4s-async-http-client" % "0.21.4"
  val http4sCirce = "org.http4s" %% "http4s-circe" % http4sAsyncHttpClient.revision
  val http4sDsl = "org.http4s" %% "http4s-dsl" % http4sAsyncHttpClient.revision
  val kindProjector = "org.typelevel" % "kind-projector" % "0.11.0"
  val log4catsSlf4j = "io.chrisdavenport" %% "log4cats-slf4j" % "1.1.1"
  val logbackClassic = "ch.qos.logback" % "logback-classic" % "1.2.3"
  val monocleCore = "com.github.julien-truffaut" %% "monocle-core" % "2.0.4"
  val refined = "eu.timepit" %% "refined" % "0.9.14"
  val refinedCats = "eu.timepit" %% "refined-cats" % refined.revision
  val refinedScalacheck = "eu.timepit" %% "refined-scalacheck" % refined.revision
  val scalacacheCaffeine = "com.github.cb372" %% "scalacache-caffeine" % "0.28.0"
  val scalacacheCatsEffect =
    "com.github.cb372" %% "scalacache-cats-effect" % scalacacheCaffeine.revision
  val scalacheck = "org.scalacheck" %% "scalacheck" % "1.14.3"
  val scalaTest = "org.scalatest" %% "scalatest" % "3.1.2"
}<|MERGE_RESOLUTION|>--- conflicted
+++ resolved
@@ -1,13 +1,8 @@
 import sbt._
 
 object Dependencies {
-<<<<<<< HEAD
-  val attoCore = "org.tpolecat" %% "atto-core" % "0.7.2"
-  val betterFiles = "com.github.pathikrit" %% "better-files" % "3.9.0"
-=======
   val attoCore = "org.tpolecat" %% "atto-core" % "0.8.0"
   val betterFiles = "com.github.pathikrit" %% "better-files" % "3.8.0"
->>>>>>> b9e1419d
   val betterMonadicFor = "com.olegpy" %% "better-monadic-for" % "0.3.1"
   val caseApp = "com.github.alexarchambault" %% "case-app" % "2.0.0-M16"
   val catsEffect = "org.typelevel" %% "cats-effect" % "2.1.3"
