import sbt._
import sbt.Keys._
import sbt.librarymanagement.syntax.ExclusionRule

object Dependencies {
  val attoCore = "org.tpolecat" %% "atto-core" % "0.9.2"
  val bcprovJdk15to18 = "org.bouncycastle" % "bcprov-jdk15to18" % "1.68"
  val betterFiles = "com.github.pathikrit" %% "better-files" % "3.9.1"
  val betterMonadicFor = "com.olegpy" %% "better-monadic-for" % "0.3.1"
  val caseApp = "com.github.alexarchambault" %% "case-app" % "2.0.4"
  val catsEffect = "org.typelevel" %% "cats-effect" % "2.4.0"
  val catsCore = "org.typelevel" %% "cats-core" % "2.4.2"
  val catsLaws = "org.typelevel" %% "cats-laws" % catsCore.revision
  val catsParse = "org.typelevel" %% "cats-parse" % "0.3.1"
  val circeConfig = "io.circe" %% "circe-config" % "0.8.0"
  val circeGeneric = "io.circe" %% "circe-generic" % "0.13.0"
  val circeGenericExtras = "io.circe" %% "circe-generic-extras" % "0.13.0"
  val circeLiteral = "io.circe" %% "circe-literal" % circeGeneric.revision
  val circeParser = "io.circe" %% "circe-parser" % circeGeneric.revision
  val circeRefined = "io.circe" %% "circe-refined" % circeGeneric.revision
  val commonsIo = "commons-io" % "commons-io" % "2.8.0"
  val coursierCore = "io.get-coursier" %% "coursier" % "2.0.16"
  val coursierCatsInterop = "io.get-coursier" %% "coursier-cats-interop" % coursierCore.revision
  val cron4sCore = "com.github.alonsodomin.cron4s" %% "cron4s-core" % "0.6.1"
<<<<<<< HEAD
  val disciplineMunit = "org.typelevel" %% "discipline-munit" % "1.0.6"
  val fs2Core = "co.fs2" %% "fs2-core" % "3.0.0"
=======
  val disciplineMunit = "org.typelevel" %% "discipline-munit" % "1.0.7"
  val fs2Core = "co.fs2" %% "fs2-core" % "2.5.3"
>>>>>>> 6214aba2
  val fs2Io = "co.fs2" %% "fs2-io" % fs2Core.revision
  val http4sCore = "org.http4s" %% "http4s-core" % "0.21.21"
  val http4sCirce = "org.http4s" %% "http4s-circe" % http4sCore.revision
  val http4sClient = "org.http4s" %% "http4s-client" % http4sCore.revision
  val http4sDsl = "org.http4s" %% "http4s-dsl" % http4sCore.revision
  val http4sOkhttpClient = "org.http4s" %% "http4s-okhttp-client" % http4sCore.revision
  val kindProjector = "org.typelevel" % "kind-projector" % "0.11.3"
  val log4catsSlf4j = "org.typelevel" %% "log4cats-slf4j" % "1.2.1"
  val logbackClassic = "ch.qos.logback" % "logback-classic" % "1.2.3"
  val jjwtApi = "io.jsonwebtoken" % "jjwt-api" % "0.11.2"
  val jjwtImpl = "io.jsonwebtoken" % "jjwt-impl" % jjwtApi.revision
  val jjwtJackson = "io.jsonwebtoken" % "jjwt-jackson" % jjwtApi.revision
  val millVersion = Def.setting(if (scalaBinaryVersion.value == "2.12") "0.6.3" else "0.9.5")
  val millScalalib = Def.setting("com.lihaoyi" %% "mill-scalalib" % millVersion.value)
  val monocleCore = "com.github.julien-truffaut" %% "monocle-core" % "2.1.0"
  val munit = "org.scalameta" %% "munit" % "0.7.23"
  val munitScalacheck = "org.scalameta" %% "munit-scalacheck" % munit.revision
  val refined = "eu.timepit" %% "refined" % "0.9.21"
  val refinedScalacheck = "eu.timepit" %% "refined-scalacheck" % refined.revision
  val scalacacheCaffeine = "com.github.cb372" %% "scalacache-caffeine" % "0.28.0"
  val scalacacheCatsEffect =
    "com.github.cb372" %% "scalacache-cats-effect" % scalacacheCaffeine.revision
  val scalacheck = "org.scalacheck" %% "scalacheck" % "1.15.3"
}<|MERGE_RESOLUTION|>--- conflicted
+++ resolved
@@ -22,13 +22,8 @@
   val coursierCore = "io.get-coursier" %% "coursier" % "2.0.16"
   val coursierCatsInterop = "io.get-coursier" %% "coursier-cats-interop" % coursierCore.revision
   val cron4sCore = "com.github.alonsodomin.cron4s" %% "cron4s-core" % "0.6.1"
-<<<<<<< HEAD
-  val disciplineMunit = "org.typelevel" %% "discipline-munit" % "1.0.6"
-  val fs2Core = "co.fs2" %% "fs2-core" % "3.0.0"
-=======
   val disciplineMunit = "org.typelevel" %% "discipline-munit" % "1.0.7"
   val fs2Core = "co.fs2" %% "fs2-core" % "2.5.3"
->>>>>>> 6214aba2
   val fs2Io = "co.fs2" %% "fs2-io" % fs2Core.revision
   val http4sCore = "org.http4s" %% "http4s-core" % "0.21.21"
   val http4sCirce = "org.http4s" %% "http4s-circe" % http4sCore.revision
