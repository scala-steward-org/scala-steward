import sbt._

object Versions {
<<<<<<< HEAD
  val circe = "0.12.1"
  val coursier = "2.0.0-RC3-3"
=======
  val circe = "0.11.1"
  val coursier = "2.0.0-RC3-4"
>>>>>>> 10996eed
  val http4s = "0.20.10"
  val refined = "0.9.9"
}

object Dependencies {
  val betterFiles = "com.github.pathikrit" %% "better-files" % "3.8.0"
  val betterMonadicFor = "com.olegpy" %% "better-monadic-for" % "0.3.1"
  val caseApp = "com.github.alexarchambault" %% "case-app" % "2.0.0-M9"
  val catsEffect = "org.typelevel" %% "cats-effect" % "1.4.0"
  val catsKernelLaws = "org.typelevel" %% "cats-kernel-laws" % "2.0.0"
  val circeConfig = "io.circe" %% "circe-config" % "0.6.1"
  val circeGeneric = "io.circe" %% "circe-generic" % Versions.circe
  val circeLiteral = "io.circe" %% "circe-literal" % Versions.circe
  val circeParser = "io.circe" %% "circe-parser" % Versions.circe
  val circeRefined = "io.circe" %% "circe-refined" % Versions.circe
  val circeExtras = "io.circe" %% "circe-generic-extras" % Versions.circe
  val commonsIo = "commons-io" % "commons-io" % "2.6"
  val coursierCore = "io.get-coursier" %% "coursier" % Versions.coursier
  val coursierCatsInterop = "io.get-coursier" %% "coursier-cats-interop" % Versions.coursier
  val disciplineScalatest = "org.typelevel" %% "discipline-scalatest" % "1.0.0-M1"
  val fs2Core = "co.fs2" %% "fs2-core" % "1.0.5"
  val http4sAsyncHttpClient = "org.http4s" %% "http4s-async-http-client" % Versions.http4s
  val http4sCirce = "org.http4s" %% "http4s-circe" % Versions.http4s
  val http4sDsl = "org.http4s" %% "http4s-dsl" % Versions.http4s
  val kindProjector = "org.typelevel" %% "kind-projector" % "0.10.3"
  val log4catsSlf4j = "io.chrisdavenport" %% "log4cats-slf4j" % "0.3.0"
  val logbackClassic = "ch.qos.logback" % "logback-classic" % "1.2.3"
  val monocleCore = "com.github.julien-truffaut" %% "monocle-core" % "1.5.1-cats"
  val refined = "eu.timepit" %% "refined" % Versions.refined
  val refinedCats = "eu.timepit" %% "refined-cats" % Versions.refined
  val refinedScalacheck = "eu.timepit" %% "refined-scalacheck" % Versions.refined
  val scalacheck = "org.scalacheck" %% "scalacheck" % "1.14.0"
  val scalaTest = "org.scalatest" %% "scalatest" % "3.1.0-SNAP13"
}<|MERGE_RESOLUTION|>--- conflicted
+++ resolved
@@ -1,13 +1,8 @@
 import sbt._
 
 object Versions {
-<<<<<<< HEAD
   val circe = "0.12.1"
-  val coursier = "2.0.0-RC3-3"
-=======
-  val circe = "0.11.1"
   val coursier = "2.0.0-RC3-4"
->>>>>>> 10996eed
   val http4s = "0.20.10"
   val refined = "0.9.9"
 }
